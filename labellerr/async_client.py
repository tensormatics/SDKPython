--- conflicted
+++ resolved
@@ -1,387 +1,4 @@
 # Backward compatibility
 from .core.async_client import AsyncLabellerrClient
 
-<<<<<<< HEAD
-import asyncio
-import logging
-import os
-import uuid
-from typing import Any, Dict, List, Optional, Union
-
-import aiofiles
-import aiohttp
-
-from . import client_utils, constants
-from .exceptions import LabellerrError
-from .validators import auto_log_and_handle_errors_async
-
-
-@auto_log_and_handle_errors_async(
-    include_params=False,
-    exclude_methods=["close", "_ensure_session", "_build_headers"],
-)
-class AsyncLabellerrClient:
-    """
-    Async client for interacting with the Labellerr API using aiohttp for better performance.
-    """
-
-    def __init__(self, api_key: str, api_secret: str, connector_limit: int = 100):
-        """
-        Initializes the AsyncLabellerrClient with API credentials.
-
-        :param api_key: The API key for authentication.
-        :param api_secret: The API secret for authentication.
-        :param connector_limit: Maximum number of connections in the pool
-        """
-        self.api_key = api_key
-        self.api_secret = api_secret
-        self.base_url = constants.BASE_URL
-        self._session: Optional[aiohttp.ClientSession] = None
-        self._connector_limit = connector_limit
-
-    async def __aenter__(self):
-        """Async context manager entry."""
-        await self._ensure_session()
-        return self
-
-    async def __aexit__(self, exc_type, exc_val, exc_tb):
-        """Async context manager exit."""
-        await self.close()
-
-    async def _ensure_session(self):
-        """Ensure aiohttp session is created with connection pooling."""
-        if self._session is None or self._session.closed:
-            connector = aiohttp.TCPConnector(
-                limit=self._connector_limit,
-                limit_per_host=20,
-                keepalive_timeout=30,
-                enable_cleanup_closed=True,
-            )
-            timeout = aiohttp.ClientTimeout(total=300, connect=30)
-            self._session = aiohttp.ClientSession(
-                connector=connector,
-                timeout=timeout,
-                headers={"User-Agent": "Labellerr-SDK-Async/1.0"},
-            )
-
-    async def close(self):
-        """Close the aiohttp session and cleanup resources."""
-        if self._session and not self._session.closed:
-            await self._session.close()
-
-    def _build_headers(
-        self,
-        client_id: Optional[str] = None,
-        extra_headers: Optional[Dict[str, str]] = None,
-    ) -> Dict[str, str]:
-        """
-        Builds standard headers for API requests.
-
-        :param client_id: Optional client ID to include in headers
-        :param extra_headers: Optional dictionary of additional headers
-        :return: Dictionary of headers
-        """
-        return client_utils.build_headers(
-            api_key=self.api_key,
-            api_secret=self.api_secret,
-            source="sdk-async",
-            client_id=client_id,
-            extra_headers=extra_headers,
-        )
-
-    async def _request(
-        self,
-        method: str,
-        url: str,
-        request_id: Optional[str] = None,
-        success_codes: Optional[list] = None,
-        **kwargs,
-    ) -> Dict[str, Any]:
-        """
-        Make HTTP request and handle response in a single async method.
-
-        :param method: HTTP method (GET, POST, etc.)
-        :param url: Request URL
-        :param request_id: Optional request tracking ID (auto-generated if not provided)
-        :param success_codes: Optional list of success status codes (default: [200, 201])
-        :param kwargs: Additional arguments to pass to aiohttp
-        :return: JSON response data for successful requests
-        :raises LabellerrError: For non-successful responses
-        """
-        # Generate request_id if not provided
-        if request_id is None:
-            request_id = str(uuid.uuid4())
-
-        await self._ensure_session()
-
-        if success_codes is None:
-            success_codes = [200, 201]
-
-        assert (
-            self._session is not None
-        ), "Session must be initialized before making requests"
-        async with self._session.request(method, url, **kwargs) as response:
-            if response.status in success_codes:
-                try:
-                    return await response.json()
-                except Exception:
-                    text = await response.text()
-                    raise LabellerrError(f"Expected JSON response but got: {text}")
-            elif 400 <= response.status < 500:
-                try:
-                    error_data = await response.json()
-                    raise LabellerrError({"error": error_data, "code": response.status})
-                except Exception:
-                    text = await response.text()
-                    raise LabellerrError({"error": text, "code": response.status})
-            else:
-                text = await response.text()
-                raise LabellerrError(
-                    {
-                        "status": "internal server error",
-                        "message": "Please contact support with the request tracking id",
-                        "request_id": request_id,
-                        "error": text,
-                    }
-                )
-
-    async def _handle_response(
-        self, response: aiohttp.ClientResponse, request_id: Optional[str] = None
-    ) -> Dict[str, Any]:
-        """
-        Legacy method for handling response objects directly.
-        Kept for backward compatibility with special response handlers.
-
-        :param response: aiohttp ClientResponse object
-        :param request_id: Optional request tracking ID
-        :return: JSON response data for successful requests
-        :raises LabellerrError: For non-successful responses
-        """
-        if response.status in [200, 201]:
-            try:
-                return await response.json()
-            except Exception:
-                text = await response.text()
-                raise LabellerrError(f"Expected JSON response but got: {text}")
-        elif 400 <= response.status < 500:
-            try:
-                error_data = await response.json()
-                raise LabellerrError({"error": error_data, "code": response.status})
-            except Exception:
-                text = await response.text()
-                raise LabellerrError({"error": text, "code": response.status})
-        else:
-            text = await response.text()
-            raise LabellerrError(
-                {
-                    "status": "internal server error",
-                    "message": "Please contact support with the request tracking id",
-                    "request_id": request_id or str(uuid.uuid4()),
-                    "error": text,
-                }
-            )
-
-    async def get_direct_upload_url(
-        self, file_name: str, client_id: str, purpose: str = "pre-annotations"
-    ) -> str:
-        """
-        Async version of get_direct_upload_url.
-        """
-        url = f"{constants.BASE_URL}/connectors/direct-upload-url"
-        params = {"client_id": client_id, "purpose": purpose, "file_name": file_name}
-        headers = self._build_headers(client_id=client_id)
-
-        try:
-            response_data = await self._request(
-                "GET", url, params=params, headers=headers
-            )
-            return response_data["response"]
-        except Exception as e:
-            logging.exception(f"Error getting direct upload url: {e}")
-            raise
-
-    async def connect_local_files(
-        self, client_id: str, file_names: List[str], connection_id: Optional[str] = None
-    ) -> Dict[str, Any]:
-        """
-        Async version of connect_local_files.
-        """
-        url = f"{constants.BASE_URL}/connectors/connect/local"
-        params = {"client_id": client_id}
-        headers = self._build_headers(client_id=client_id)
-
-        body: Dict[str, Any] = {"file_names": file_names}
-        if connection_id is not None:
-            body["temporary_connection_id"] = connection_id
-
-        return await self._request(
-            "POST", url, params=params, headers=headers, json=body
-        )
-
-    async def upload_file_stream(
-        self, signed_url: str, file_path: str, chunk_size: int = 8192
-    ) -> bool:
-        """
-        Async streaming file upload to minimize memory usage.
-
-        :param signed_url: GCS signed URL for upload
-        :param file_path: Local file path to upload
-        :param chunk_size: Size of chunks to read
-        :return: True on success
-        """
-        await self._ensure_session()
-
-        file_size = os.path.getsize(file_path)
-        headers = {
-            "Content-Type": "application/octet-stream",
-            "Content-Length": str(file_size),
-        }
-
-        async with aiofiles.open(file_path, "rb") as f:
-            assert (
-                self._session is not None
-            ), "Session must be initialized before uploading files"
-            async with self._session.put(
-                signed_url, headers=headers, data=f
-            ) as response:
-                if response.status not in [200, 201]:
-                    text = await response.text()
-                    raise LabellerrError(f"Upload failed: {response.status} - {text}")
-                return True
-
-    async def upload_files_batch(
-        self, client_id: str, files_list: Union[List[str], str], batch_size: int = 5
-    ) -> str:
-        """
-        Async batch file upload with concurrency control.
-
-        :param client_id: The ID of the client
-        :param files_list: List of file paths to upload
-        :param batch_size: Number of concurrent uploads
-        :return: Connection ID
-        """
-        normalized_files_list: List[str]
-        if isinstance(files_list, str):
-            normalized_files_list = files_list.split(",")
-        elif isinstance(files_list, list):
-            normalized_files_list = files_list
-        else:
-            raise LabellerrError(
-                "files_list must be either a list or a comma-separated string"
-            )
-
-        if len(normalized_files_list) == 0:
-            raise LabellerrError("No files to upload")
-
-        # Validate files exist
-        for file_path in normalized_files_list:
-            if not os.path.exists(file_path):
-                raise LabellerrError(f"File does not exist: {file_path}")
-            if not os.path.isfile(file_path):
-                raise LabellerrError(f"Path is not a file: {file_path}")
-
-        # Get upload URLs and connection ID
-        file_names = [os.path.basename(f) for f in normalized_files_list]
-        response = await self.connect_local_files(client_id, file_names)
-
-        connection_id = response["response"]["temporary_connection_id"]
-        resumable_upload_links = response["response"]["resumable_upload_links"]
-
-        # Create semaphore for concurrency control
-        semaphore = asyncio.Semaphore(batch_size)
-
-        async def upload_single_file(file_path: str):
-            async with semaphore:
-                file_name = os.path.basename(file_path)
-                signed_url = resumable_upload_links[file_name]
-                return await self.upload_file_stream(signed_url, file_path)
-
-        # Upload files concurrently
-        tasks = [upload_single_file(file_path) for file_path in normalized_files_list]
-        results = await asyncio.gather(*tasks, return_exceptions=True)
-
-        # Check for errors
-        failed_files = []
-        for i, result in enumerate(results):
-            if isinstance(result, Exception):
-                failed_files.append((normalized_files_list[i], str(result)))
-
-        if failed_files:
-            error_msg = (
-                f"Failed to upload {len(failed_files)} files: {failed_files[:3]}"
-            )
-            if len(failed_files) > 3:
-                error_msg += f"... and {len(failed_files) - 3} more"
-            raise LabellerrError(error_msg)
-
-        return connection_id
-
-    async def get_dataset(self, workspace_id: str, dataset_id: str) -> Dict[str, Any]:
-        """
-        Async version of get_dataset.
-        """
-        url = f"{constants.BASE_URL}/datasets/{dataset_id}"
-        params = {"client_id": workspace_id, "uuid": str(uuid.uuid4())}
-        headers = self._build_headers(
-            extra_headers={"Origin": constants.ALLOWED_ORIGINS}
-        )
-
-        return await self._request("GET", url, params=params, headers=headers)
-
-    async def create_dataset(
-        self,
-        dataset_config: Dict[str, Any],
-        files_to_upload: Optional[List[str]] = None,
-    ) -> Dict[str, Any]:
-        """
-        Async version of create_dataset.
-        """
-        try:
-            # Validate data_type
-            if dataset_config.get("data_type") not in constants.DATA_TYPES:
-                raise LabellerrError(
-                    f"Invalid data_type. Must be one of {constants.DATA_TYPES}"
-                )
-
-            connection_id = None
-            if files_to_upload is not None:
-                connection_id = await self.upload_files_batch(
-                    client_id=dataset_config["client_id"], files_list=files_to_upload
-                )
-
-            unique_id = str(uuid.uuid4())
-            url = f"{constants.BASE_URL}/datasets/create"
-            params = {"client_id": dataset_config["client_id"], "uuid": unique_id}
-            headers = self._build_headers(
-                client_id=dataset_config["client_id"],
-                extra_headers={"content-type": "application/json"},
-            )
-
-            payload: Dict[str, Any] = {
-                "dataset_name": dataset_config["dataset_name"],
-                "dataset_description": dataset_config.get("dataset_description", ""),
-                "data_type": dataset_config["data_type"],
-                "connection_id": connection_id,
-                "path": "local",
-                "client_id": dataset_config["client_id"],
-            }
-
-            response_data = await self._request(
-                "POST",
-                url,
-                params=params,
-                headers=headers,
-                json=payload,
-                request_id=unique_id,
-            )
-            dataset_id = response_data["response"]["dataset_id"]
-            return {"response": "success", "dataset_id": dataset_id}
-
-        except LabellerrError as e:
-            logging.error(f"Failed to create dataset: {e}")
-            raise
-
-    # Add more async methods as needed...
-=======
-__all__ = ['AsyncLabellerrClient']
->>>>>>> cb041895
+__all__ = ["AsyncLabellerrClient"]