import os
import sys
<<<<<<< HEAD
import uuid
=======

sys.path.append(
    os.path.abspath(os.path.join(os.path.dirname(__file__), "..", "..", "SDKPython"))
)
>>>>>>> cb041895

# Add the root directory to Python path
root_dir = os.path.abspath(os.path.join(os.path.dirname(__file__), "..", ".."))
sys.path.append(root_dir)

<<<<<<< HEAD
from labellerr import LabellerrClient, LabellerrError
=======
import uuid

from SDKPython.labellerr.client import LabellerrClient
from SDKPython.labellerr.exceptions import LabellerrError
>>>>>>> cb041895


def create_project_all_option_type(
    api_key, api_secret, client_id, email, path_to_images
):
    """Creates a project with all option types using the Labellerr SDK."""

    client = LabellerrClient(api_key, api_secret)
    project_payload = {
        "client_id": client_id,
        "dataset_name": "Testing_dataset",
        "dataset_description": "A sample dataset for image classification",
        "data_type": "image",
        "created_by": email,
        "project_name": "Testing_project-7",
        "annotation_guide": [
            {
                "question_number": 1,  # incremental series starting from 1
                "question": "Test",  # question name
                "question_id": "533bb0c8-fb2b-4394-a8e1-5042a944802f",  # random uuid
                "option_type": "polygon",
                "required": True,
                "options": [
                    {
                        "option_name": "#fe1236"
                    },  # give the hex code of some random color
                ],
            },
            {
                "question_number": 2,  # Pixel annotation for bounding box format
                "question": "Test2",
                "question_id": "533bb0c8-fb2b-4394-a8e1-5042a944808d",
                "option_type": "BoundingBox",
                "required": True,
                "options": [{"option_name": "#afe126"}],
            },
            {
                "question_number": 3,  # Classification question for simple input field
                "question": "Test-Input",
                "option_type": "input",
                "question_id": "81bc5c1a-5b95-4df2-8085-aca8d66a93ad",
                "required": True,
                "options": [],  # this will be empty array only
            },
            {
                "question_number": 4,  # Classification question for multi-select dropdown
                "question": "Multi-Test",
                "option_type": "select",
                "question_id": "971c5c1a-5b95-4df2-8085-aca8d66a0351",
                "required": True,
                "options": [
                    {
                        "option_id": "22b7942f-06ef-4293-9d73-d117eda8ec0d",
                        "option_name": "A",
                    },
                    {
                        "option_id": "15e0e903-ed8f-43ff-a841-a0638ff08153",
                        "option_name": "B",
                    },
                    {
                        "option_id": "c2e37dad-5034-4bed-920b-5fc14c4032e0",
                        "option_name": "C",
                    },
                ],
            },
            {
                "question_number": 5,  # Classification question for single-select dropdown
                "question": "Test-Dropdown",
                "option_type": "dropdown",
                "question_id": "456c5c1a-5b95-4df2-8085-aca8d66a03049",
                "required": True,
                "options": [
                    {
                        "option_id": "58k142f-06ef-4293-9d73-d117eda87254",
                        "option_name": "Sample A",
                    },
                    {
                        "option_id": "43t56903-ed8f-43ff-a841-a0638ff08856",
                        "option_name": "Sample B",
                    },
                ],
            },
            {
                "question_number": 6,  # Classification question for radio
                "question": "Radio test",
                "option_type": "radio",
                "question_id": "712v5c1a-5b95-4df2-8085-aca8d66a01048",
                "required": True,
                "options": [
                    {
                        "option_id": "916v24h-06ef-4293-9d73-d117eda81112",
                        "option_name": "1",
                    },
                    {
                        "option_id": "12ak879-ed8f-43ff-a841-a0638ff23115",
                        "option_name": "2",
                    },
                ],
            },
        ],
        "rotation_config": {
            "annotation_rotation_count": 1,
            "review_rotation_count": 1,
            "client_review_rotation_count": 1,
        },
        "autolabel": False,
        "folder_to_upload": path_to_images,
    }
    try:
        result = client.initiate_create_project(project_payload)
        print(
            f"[ALL OPTION TYPE] Project ID: {result['project_id']['response']['project_id']}"
        )
    except LabellerrError as e:

        print(f"Project creation failed: {str(e)}")


def create_project_polygon_boundingbox_project(
    api_key, api_secret, client_id, email, path_to_images
):

    client = LabellerrClient(api_key, api_secret)

    project_payload = {
        "client_id": client_id,
        "dataset_name": "Testing_dataset",
        "dataset_description": "Dataset for object detection with polygon and bounding box annotations",
        "data_type": "image",
        "created_by": email,
        "project_name": "polygon_boundingbox_project",
        "annotation_guide": [
            {
                "question_number": 1,
                "question": "Vehicle Detection",
                "question_id": str(uuid.uuid4()),
                "option_type": "polygon",
                "required": True,
                "options": [{"option_name": "#ff6b35"}],  # Orange for vehicles
            },
            {
                "question_number": 2,
                "question": "Person Detection",
                "question_id": str(uuid.uuid4()),
                "option_type": "BoundingBox",
                "required": True,
                "options": [{"option_name": "#4ecdc4"}],  # Teal for persons
            },
        ],
        "rotation_config": {
            "annotation_rotation_count": 1,
            "review_rotation_count": 1,
            "client_review_rotation_count": 1,
        },
        "autolabel": False,
        "folder_to_upload": path_to_images,
    }

    try:
        result = client.initiate_create_project(project_payload)
        print(
            f"[polygon_boundingbox] Project ID: {result['project_id']['response']['project_id']}"
        )
    except LabellerrError as e:
        print(f"Project creation failed: {str(e)}")


def create_project_select_dropdown_radio(
    api_key, api_secret, client_id, email, path_to_images
):

    client = LabellerrClient(api_key, api_secret)

    project_payload = {
        "client_id": client_id,
        "dataset_name": "Testing_dataset",
        "dataset_description": "Dataset for multi-label image classification",
        "data_type": "image",
        "created_by": email,
        "project_name": "select_dropdown_radio_project",
        "annotation_guide": [
            {
                "question_number": 1,
                "question": "Object Categories",
                "option_type": "select",
                "question_id": str(uuid.uuid4()),
                "required": True,
                "options": [
                    {"option_id": str(uuid.uuid4()), "option_name": "Animals"},
                    {"option_id": str(uuid.uuid4()), "option_name": "Vehicles"},
                    {"option_id": str(uuid.uuid4()), "option_name": "Buildings"},
                    {"option_id": str(uuid.uuid4()), "option_name": "Nature"},
                ],
            },
            {
                "question_number": 2,
                "question": "Image Quality",
                "option_type": "dropdown",
                "question_id": str(uuid.uuid4()),
                "required": True,
                "options": [
                    {"option_id": str(uuid.uuid4()), "option_name": "High Quality"},
                    {"option_id": str(uuid.uuid4()), "option_name": "Medium Quality"},
                    {"option_id": str(uuid.uuid4()), "option_name": "Low Quality"},
                ],
            },
            {
                "question_number": 3,
                "question": "Lighting Condition",
                "option_type": "radio",
                "question_id": str(uuid.uuid4()),
                "required": True,
                "options": [
                    {"option_id": str(uuid.uuid4()), "option_name": "Bright"},
                    {"option_id": str(uuid.uuid4()), "option_name": "Dim"},
                    {"option_id": str(uuid.uuid4()), "option_name": "Dark"},
                ],
            },
        ],
        "rotation_config": {
            "annotation_rotation_count": 1,
            "review_rotation_count": 1,
            "client_review_rotation_count": 1,
        },
        "autolabel": False,
        "folder_to_upload": path_to_images,
    }

    try:
        result = client.initiate_create_project(project_payload)
        print(
            f"[select_dropdown_radio] Project ID: {result['project_id']['response']['project_id']}"
        )
    except LabellerrError as e:
        print(f"Project creation failed: {str(e)}")


def create_project_polygon_input(api_key, api_secret, client_id, email, path_to_images):

    client = LabellerrClient(api_key, api_secret)

    project_payload = {
        "client_id": client_id,
        "dataset_name": "Testing_dataset",
        "dataset_description": "Medical images with detailed annotations and metadata",
        "data_type": "image",
        "created_by": email,
        "project_name": "polygon_input_project",
        "annotation_guide": [
            {
                "question_number": 1,
                "question": "Anomaly Region",
                "question_id": str(uuid.uuid4()),
                "option_type": "polygon",
                "required": True,
                "options": [{"option_name": "#ff4757"}],  # Red for anomalies
            },
            {
                "question_number": 2,
                "question": "Anomaly Description",
                "option_type": "input",
                "question_id": str(uuid.uuid4()),
                "required": True,
                "options": [],
            },
            {
                "question_number": 3,
                "question": "Additional Notes",
                "option_type": "input",
                "question_id": str(uuid.uuid4()),
                "required": False,
                "options": [],
            },
        ],
        "rotation_config": {
            "annotation_rotation_count": 1,
            "review_rotation_count": 1,
            "client_review_rotation_count": 1,
        },
        "autolabel": False,
        "folder_to_upload": path_to_images,
    }

    try:
        result = client.initiate_create_project(project_payload)
        print(
            f"[polygon_input_project] Project ID: {result['project_id']['response']['project_id']}"
        )
    except LabellerrError as e:
        print(f"Project creation failed: {str(e)}")


def create_project_input_select_radio(
    api_key, api_secret, client_id, email, path_to_images
):

    client = LabellerrClient(api_key, api_secret)

    project_payload = {
        "client_id": client_id,
        "dataset_name": "Testing_dataset",
        "dataset_description": "Dataset for evaluating and moderating image content",
        "data_type": "image",
        "created_by": email,
        "project_name": "input_select_radio_project",
        "annotation_guide": [
            {
                "question_number": 1,
                "question": "Content Summary",
                "option_type": "input",
                "question_id": str(uuid.uuid4()),
                "required": True,
                "options": [],
            },
            {
                "question_number": 2,
                "question": "Content Categories",
                "option_type": "select",
                "question_id": str(uuid.uuid4()),
                "required": True,
                "options": [
                    {"option_id": str(uuid.uuid4()), "option_name": "Educational"},
                    {"option_id": str(uuid.uuid4()), "option_name": "Entertainment"},
                    {"option_id": str(uuid.uuid4()), "option_name": "Commercial"},
                    {"option_id": str(uuid.uuid4()), "option_name": "News"},
                    {"option_id": str(uuid.uuid4()), "option_name": "Social"},
                ],
            },
            {
                "question_number": 3,
                "question": "Content Appropriateness",
                "option_type": "radio",
                "question_id": str(uuid.uuid4()),
                "required": True,
                "options": [
                    {"option_id": str(uuid.uuid4()), "option_name": "Appropriate"},
                    {"option_id": str(uuid.uuid4()), "option_name": "Needs Review"},
                    {"option_id": str(uuid.uuid4()), "option_name": "Inappropriate"},
                ],
            },
        ],
        "rotation_config": {
            "annotation_rotation_count": 1,
            "review_rotation_count": 1,
            "client_review_rotation_count": 1,
        },
        "autolabel": False,
        "folder_to_upload": path_to_images,
    }

    try:
        result = client.initiate_create_project(project_payload)
        print(
            f"[input_select_radio] Project ID: {result['project_id']['response']['project_id']}"
        )
    except LabellerrError as e:
        print(f"Project creation failed: {str(e)}")


def create_project_boundingbox_dropdown_input(
    api_key, api_secret, client_id, email, path_to_images
):

    client = LabellerrClient(api_key, api_secret)

    project_payload = {
        "client_id": client_id,
        "dataset_name": "Testing_dataset",
        "dataset_description": "Retail product images with bounding boxes and metadata",
        "data_type": "image",
        "created_by": email,
        "project_name": "boundingbox_dropdown_input_project",
        "annotation_guide": [
            {
                "question_number": 1,
                "question": "Product Bounding Box",
                "question_id": str(uuid.uuid4()),
                "option_type": "BoundingBox",
                "required": True,
                "options": [{"option_name": "#2ed573"}],  # Green for products
            },
            {
                "question_number": 2,
                "question": "Product Category",
                "option_type": "dropdown",
                "question_id": str(uuid.uuid4()),
                "required": True,
                "options": [
                    {"option_id": str(uuid.uuid4()), "option_name": "Electronics"},
                    {"option_id": str(uuid.uuid4()), "option_name": "Clothing"},
                    {"option_id": str(uuid.uuid4()), "option_name": "Home & Garden"},
                    {"option_id": str(uuid.uuid4()), "option_name": "Sports"},
                    {"option_id": str(uuid.uuid4()), "option_name": "Books"},
                ],
            },
            {
                "question_number": 3,
                "question": "Product Name/Brand",
                "option_type": "input",
                "question_id": str(uuid.uuid4()),
                "required": True,
                "options": [],
            },
            {
                "question_number": 4,
                "question": "Product Condition Notes",
                "option_type": "input",
                "question_id": str(uuid.uuid4()),
                "required": False,
                "options": [],
            },
        ],
        "rotation_config": {
            "annotation_rotation_count": 1,
            "review_rotation_count": 1,
            "client_review_rotation_count": 1,
        },
        "autolabel": False,
        "folder_to_upload": path_to_images,
    }

    try:
        result = client.initiate_create_project(project_payload)
        print(
            f"[boundingbox_dropdown_input] Project ID: {result['project_id']['response']['project_id']}"
        )
    except LabellerrError as e:
        print(f"Project creation failed: {str(e)}")


def create_project_radio_dropdown(
    api_key, api_secret, client_id, email, path_to_images
):

    client = LabellerrClient(api_key, api_secret)

    project_payload = {
        "client_id": client_id,
        "dataset_name": "Testing_dataset",
        "dataset_description": "Simple dataset for quick image classification",
        "data_type": "image",
        "created_by": email,
        "project_name": "radio_dropdown_project",
        "annotation_guide": [
            {
                "question_number": 1,
                "question": "Image Type",
                "option_type": "radio",
                "question_id": str(uuid.uuid4()),
                "required": True,
                "options": [
                    {"option_id": str(uuid.uuid4()), "option_name": "Indoor"},
                    {"option_id": str(uuid.uuid4()), "option_name": "Outdoor"},
                ],
            },
            {
                "question_number": 2,
                "question": "Primary Subject",
                "option_type": "dropdown",
                "question_id": str(uuid.uuid4()),
                "required": True,
                "options": [
                    {"option_id": str(uuid.uuid4()), "option_name": "Person"},
                    {"option_id": str(uuid.uuid4()), "option_name": "Animal"},
                    {"option_id": str(uuid.uuid4()), "option_name": "Object"},
                    {"option_id": str(uuid.uuid4()), "option_name": "Landscape"},
                    {"option_id": str(uuid.uuid4()), "option_name": "Architecture"},
                ],
            },
        ],
        "rotation_config": {
            "annotation_rotation_count": 1,
            "review_rotation_count": 1,
            "client_review_rotation_count": 1,
        },
        "autolabel": False,
        "folder_to_upload": path_to_images,
    }

    try:
        result = client.initiate_create_project(project_payload)
        print(
            f"[radio_dropdown] Project ID: {result['project_id']['response']['project_id']}"
        )
    except LabellerrError as e:
        print(f"Project creation failed: {str(e)}")
<|MERGE_RESOLUTION|>--- conflicted
+++ resolved
@@ -1,509 +1,501 @@
-import os
-import sys
-<<<<<<< HEAD
-import uuid
-=======
-
-sys.path.append(
-    os.path.abspath(os.path.join(os.path.dirname(__file__), "..", "..", "SDKPython"))
-)
->>>>>>> cb041895
-
-# Add the root directory to Python path
-root_dir = os.path.abspath(os.path.join(os.path.dirname(__file__), "..", ".."))
-sys.path.append(root_dir)
-
-<<<<<<< HEAD
-from labellerr import LabellerrClient, LabellerrError
-=======
-import uuid
-
-from SDKPython.labellerr.client import LabellerrClient
-from SDKPython.labellerr.exceptions import LabellerrError
->>>>>>> cb041895
-
-
-def create_project_all_option_type(
-    api_key, api_secret, client_id, email, path_to_images
-):
-    """Creates a project with all option types using the Labellerr SDK."""
-
-    client = LabellerrClient(api_key, api_secret)
-    project_payload = {
-        "client_id": client_id,
-        "dataset_name": "Testing_dataset",
-        "dataset_description": "A sample dataset for image classification",
-        "data_type": "image",
-        "created_by": email,
-        "project_name": "Testing_project-7",
-        "annotation_guide": [
-            {
-                "question_number": 1,  # incremental series starting from 1
-                "question": "Test",  # question name
-                "question_id": "533bb0c8-fb2b-4394-a8e1-5042a944802f",  # random uuid
-                "option_type": "polygon",
-                "required": True,
-                "options": [
-                    {
-                        "option_name": "#fe1236"
-                    },  # give the hex code of some random color
-                ],
-            },
-            {
-                "question_number": 2,  # Pixel annotation for bounding box format
-                "question": "Test2",
-                "question_id": "533bb0c8-fb2b-4394-a8e1-5042a944808d",
-                "option_type": "BoundingBox",
-                "required": True,
-                "options": [{"option_name": "#afe126"}],
-            },
-            {
-                "question_number": 3,  # Classification question for simple input field
-                "question": "Test-Input",
-                "option_type": "input",
-                "question_id": "81bc5c1a-5b95-4df2-8085-aca8d66a93ad",
-                "required": True,
-                "options": [],  # this will be empty array only
-            },
-            {
-                "question_number": 4,  # Classification question for multi-select dropdown
-                "question": "Multi-Test",
-                "option_type": "select",
-                "question_id": "971c5c1a-5b95-4df2-8085-aca8d66a0351",
-                "required": True,
-                "options": [
-                    {
-                        "option_id": "22b7942f-06ef-4293-9d73-d117eda8ec0d",
-                        "option_name": "A",
-                    },
-                    {
-                        "option_id": "15e0e903-ed8f-43ff-a841-a0638ff08153",
-                        "option_name": "B",
-                    },
-                    {
-                        "option_id": "c2e37dad-5034-4bed-920b-5fc14c4032e0",
-                        "option_name": "C",
-                    },
-                ],
-            },
-            {
-                "question_number": 5,  # Classification question for single-select dropdown
-                "question": "Test-Dropdown",
-                "option_type": "dropdown",
-                "question_id": "456c5c1a-5b95-4df2-8085-aca8d66a03049",
-                "required": True,
-                "options": [
-                    {
-                        "option_id": "58k142f-06ef-4293-9d73-d117eda87254",
-                        "option_name": "Sample A",
-                    },
-                    {
-                        "option_id": "43t56903-ed8f-43ff-a841-a0638ff08856",
-                        "option_name": "Sample B",
-                    },
-                ],
-            },
-            {
-                "question_number": 6,  # Classification question for radio
-                "question": "Radio test",
-                "option_type": "radio",
-                "question_id": "712v5c1a-5b95-4df2-8085-aca8d66a01048",
-                "required": True,
-                "options": [
-                    {
-                        "option_id": "916v24h-06ef-4293-9d73-d117eda81112",
-                        "option_name": "1",
-                    },
-                    {
-                        "option_id": "12ak879-ed8f-43ff-a841-a0638ff23115",
-                        "option_name": "2",
-                    },
-                ],
-            },
-        ],
-        "rotation_config": {
-            "annotation_rotation_count": 1,
-            "review_rotation_count": 1,
-            "client_review_rotation_count": 1,
-        },
-        "autolabel": False,
-        "folder_to_upload": path_to_images,
-    }
-    try:
-        result = client.initiate_create_project(project_payload)
-        print(
-            f"[ALL OPTION TYPE] Project ID: {result['project_id']['response']['project_id']}"
-        )
-    except LabellerrError as e:
-
-        print(f"Project creation failed: {str(e)}")
-
-
-def create_project_polygon_boundingbox_project(
-    api_key, api_secret, client_id, email, path_to_images
-):
-
-    client = LabellerrClient(api_key, api_secret)
-
-    project_payload = {
-        "client_id": client_id,
-        "dataset_name": "Testing_dataset",
-        "dataset_description": "Dataset for object detection with polygon and bounding box annotations",
-        "data_type": "image",
-        "created_by": email,
-        "project_name": "polygon_boundingbox_project",
-        "annotation_guide": [
-            {
-                "question_number": 1,
-                "question": "Vehicle Detection",
-                "question_id": str(uuid.uuid4()),
-                "option_type": "polygon",
-                "required": True,
-                "options": [{"option_name": "#ff6b35"}],  # Orange for vehicles
-            },
-            {
-                "question_number": 2,
-                "question": "Person Detection",
-                "question_id": str(uuid.uuid4()),
-                "option_type": "BoundingBox",
-                "required": True,
-                "options": [{"option_name": "#4ecdc4"}],  # Teal for persons
-            },
-        ],
-        "rotation_config": {
-            "annotation_rotation_count": 1,
-            "review_rotation_count": 1,
-            "client_review_rotation_count": 1,
-        },
-        "autolabel": False,
-        "folder_to_upload": path_to_images,
-    }
-
-    try:
-        result = client.initiate_create_project(project_payload)
-        print(
-            f"[polygon_boundingbox] Project ID: {result['project_id']['response']['project_id']}"
-        )
-    except LabellerrError as e:
-        print(f"Project creation failed: {str(e)}")
-
-
-def create_project_select_dropdown_radio(
-    api_key, api_secret, client_id, email, path_to_images
-):
-
-    client = LabellerrClient(api_key, api_secret)
-
-    project_payload = {
-        "client_id": client_id,
-        "dataset_name": "Testing_dataset",
-        "dataset_description": "Dataset for multi-label image classification",
-        "data_type": "image",
-        "created_by": email,
-        "project_name": "select_dropdown_radio_project",
-        "annotation_guide": [
-            {
-                "question_number": 1,
-                "question": "Object Categories",
-                "option_type": "select",
-                "question_id": str(uuid.uuid4()),
-                "required": True,
-                "options": [
-                    {"option_id": str(uuid.uuid4()), "option_name": "Animals"},
-                    {"option_id": str(uuid.uuid4()), "option_name": "Vehicles"},
-                    {"option_id": str(uuid.uuid4()), "option_name": "Buildings"},
-                    {"option_id": str(uuid.uuid4()), "option_name": "Nature"},
-                ],
-            },
-            {
-                "question_number": 2,
-                "question": "Image Quality",
-                "option_type": "dropdown",
-                "question_id": str(uuid.uuid4()),
-                "required": True,
-                "options": [
-                    {"option_id": str(uuid.uuid4()), "option_name": "High Quality"},
-                    {"option_id": str(uuid.uuid4()), "option_name": "Medium Quality"},
-                    {"option_id": str(uuid.uuid4()), "option_name": "Low Quality"},
-                ],
-            },
-            {
-                "question_number": 3,
-                "question": "Lighting Condition",
-                "option_type": "radio",
-                "question_id": str(uuid.uuid4()),
-                "required": True,
-                "options": [
-                    {"option_id": str(uuid.uuid4()), "option_name": "Bright"},
-                    {"option_id": str(uuid.uuid4()), "option_name": "Dim"},
-                    {"option_id": str(uuid.uuid4()), "option_name": "Dark"},
-                ],
-            },
-        ],
-        "rotation_config": {
-            "annotation_rotation_count": 1,
-            "review_rotation_count": 1,
-            "client_review_rotation_count": 1,
-        },
-        "autolabel": False,
-        "folder_to_upload": path_to_images,
-    }
-
-    try:
-        result = client.initiate_create_project(project_payload)
-        print(
-            f"[select_dropdown_radio] Project ID: {result['project_id']['response']['project_id']}"
-        )
-    except LabellerrError as e:
-        print(f"Project creation failed: {str(e)}")
-
-
-def create_project_polygon_input(api_key, api_secret, client_id, email, path_to_images):
-
-    client = LabellerrClient(api_key, api_secret)
-
-    project_payload = {
-        "client_id": client_id,
-        "dataset_name": "Testing_dataset",
-        "dataset_description": "Medical images with detailed annotations and metadata",
-        "data_type": "image",
-        "created_by": email,
-        "project_name": "polygon_input_project",
-        "annotation_guide": [
-            {
-                "question_number": 1,
-                "question": "Anomaly Region",
-                "question_id": str(uuid.uuid4()),
-                "option_type": "polygon",
-                "required": True,
-                "options": [{"option_name": "#ff4757"}],  # Red for anomalies
-            },
-            {
-                "question_number": 2,
-                "question": "Anomaly Description",
-                "option_type": "input",
-                "question_id": str(uuid.uuid4()),
-                "required": True,
-                "options": [],
-            },
-            {
-                "question_number": 3,
-                "question": "Additional Notes",
-                "option_type": "input",
-                "question_id": str(uuid.uuid4()),
-                "required": False,
-                "options": [],
-            },
-        ],
-        "rotation_config": {
-            "annotation_rotation_count": 1,
-            "review_rotation_count": 1,
-            "client_review_rotation_count": 1,
-        },
-        "autolabel": False,
-        "folder_to_upload": path_to_images,
-    }
-
-    try:
-        result = client.initiate_create_project(project_payload)
-        print(
-            f"[polygon_input_project] Project ID: {result['project_id']['response']['project_id']}"
-        )
-    except LabellerrError as e:
-        print(f"Project creation failed: {str(e)}")
-
-
-def create_project_input_select_radio(
-    api_key, api_secret, client_id, email, path_to_images
-):
-
-    client = LabellerrClient(api_key, api_secret)
-
-    project_payload = {
-        "client_id": client_id,
-        "dataset_name": "Testing_dataset",
-        "dataset_description": "Dataset for evaluating and moderating image content",
-        "data_type": "image",
-        "created_by": email,
-        "project_name": "input_select_radio_project",
-        "annotation_guide": [
-            {
-                "question_number": 1,
-                "question": "Content Summary",
-                "option_type": "input",
-                "question_id": str(uuid.uuid4()),
-                "required": True,
-                "options": [],
-            },
-            {
-                "question_number": 2,
-                "question": "Content Categories",
-                "option_type": "select",
-                "question_id": str(uuid.uuid4()),
-                "required": True,
-                "options": [
-                    {"option_id": str(uuid.uuid4()), "option_name": "Educational"},
-                    {"option_id": str(uuid.uuid4()), "option_name": "Entertainment"},
-                    {"option_id": str(uuid.uuid4()), "option_name": "Commercial"},
-                    {"option_id": str(uuid.uuid4()), "option_name": "News"},
-                    {"option_id": str(uuid.uuid4()), "option_name": "Social"},
-                ],
-            },
-            {
-                "question_number": 3,
-                "question": "Content Appropriateness",
-                "option_type": "radio",
-                "question_id": str(uuid.uuid4()),
-                "required": True,
-                "options": [
-                    {"option_id": str(uuid.uuid4()), "option_name": "Appropriate"},
-                    {"option_id": str(uuid.uuid4()), "option_name": "Needs Review"},
-                    {"option_id": str(uuid.uuid4()), "option_name": "Inappropriate"},
-                ],
-            },
-        ],
-        "rotation_config": {
-            "annotation_rotation_count": 1,
-            "review_rotation_count": 1,
-            "client_review_rotation_count": 1,
-        },
-        "autolabel": False,
-        "folder_to_upload": path_to_images,
-    }
-
-    try:
-        result = client.initiate_create_project(project_payload)
-        print(
-            f"[input_select_radio] Project ID: {result['project_id']['response']['project_id']}"
-        )
-    except LabellerrError as e:
-        print(f"Project creation failed: {str(e)}")
-
-
-def create_project_boundingbox_dropdown_input(
-    api_key, api_secret, client_id, email, path_to_images
-):
-
-    client = LabellerrClient(api_key, api_secret)
-
-    project_payload = {
-        "client_id": client_id,
-        "dataset_name": "Testing_dataset",
-        "dataset_description": "Retail product images with bounding boxes and metadata",
-        "data_type": "image",
-        "created_by": email,
-        "project_name": "boundingbox_dropdown_input_project",
-        "annotation_guide": [
-            {
-                "question_number": 1,
-                "question": "Product Bounding Box",
-                "question_id": str(uuid.uuid4()),
-                "option_type": "BoundingBox",
-                "required": True,
-                "options": [{"option_name": "#2ed573"}],  # Green for products
-            },
-            {
-                "question_number": 2,
-                "question": "Product Category",
-                "option_type": "dropdown",
-                "question_id": str(uuid.uuid4()),
-                "required": True,
-                "options": [
-                    {"option_id": str(uuid.uuid4()), "option_name": "Electronics"},
-                    {"option_id": str(uuid.uuid4()), "option_name": "Clothing"},
-                    {"option_id": str(uuid.uuid4()), "option_name": "Home & Garden"},
-                    {"option_id": str(uuid.uuid4()), "option_name": "Sports"},
-                    {"option_id": str(uuid.uuid4()), "option_name": "Books"},
-                ],
-            },
-            {
-                "question_number": 3,
-                "question": "Product Name/Brand",
-                "option_type": "input",
-                "question_id": str(uuid.uuid4()),
-                "required": True,
-                "options": [],
-            },
-            {
-                "question_number": 4,
-                "question": "Product Condition Notes",
-                "option_type": "input",
-                "question_id": str(uuid.uuid4()),
-                "required": False,
-                "options": [],
-            },
-        ],
-        "rotation_config": {
-            "annotation_rotation_count": 1,
-            "review_rotation_count": 1,
-            "client_review_rotation_count": 1,
-        },
-        "autolabel": False,
-        "folder_to_upload": path_to_images,
-    }
-
-    try:
-        result = client.initiate_create_project(project_payload)
-        print(
-            f"[boundingbox_dropdown_input] Project ID: {result['project_id']['response']['project_id']}"
-        )
-    except LabellerrError as e:
-        print(f"Project creation failed: {str(e)}")
-
-
-def create_project_radio_dropdown(
-    api_key, api_secret, client_id, email, path_to_images
-):
-
-    client = LabellerrClient(api_key, api_secret)
-
-    project_payload = {
-        "client_id": client_id,
-        "dataset_name": "Testing_dataset",
-        "dataset_description": "Simple dataset for quick image classification",
-        "data_type": "image",
-        "created_by": email,
-        "project_name": "radio_dropdown_project",
-        "annotation_guide": [
-            {
-                "question_number": 1,
-                "question": "Image Type",
-                "option_type": "radio",
-                "question_id": str(uuid.uuid4()),
-                "required": True,
-                "options": [
-                    {"option_id": str(uuid.uuid4()), "option_name": "Indoor"},
-                    {"option_id": str(uuid.uuid4()), "option_name": "Outdoor"},
-                ],
-            },
-            {
-                "question_number": 2,
-                "question": "Primary Subject",
-                "option_type": "dropdown",
-                "question_id": str(uuid.uuid4()),
-                "required": True,
-                "options": [
-                    {"option_id": str(uuid.uuid4()), "option_name": "Person"},
-                    {"option_id": str(uuid.uuid4()), "option_name": "Animal"},
-                    {"option_id": str(uuid.uuid4()), "option_name": "Object"},
-                    {"option_id": str(uuid.uuid4()), "option_name": "Landscape"},
-                    {"option_id": str(uuid.uuid4()), "option_name": "Architecture"},
-                ],
-            },
-        ],
-        "rotation_config": {
-            "annotation_rotation_count": 1,
-            "review_rotation_count": 1,
-            "client_review_rotation_count": 1,
-        },
-        "autolabel": False,
-        "folder_to_upload": path_to_images,
-    }
-
-    try:
-        result = client.initiate_create_project(project_payload)
-        print(
-            f"[radio_dropdown] Project ID: {result['project_id']['response']['project_id']}"
-        )
-    except LabellerrError as e:
-        print(f"Project creation failed: {str(e)}")
+import os
+import sys
+
+sys.path.append(
+    os.path.abspath(os.path.join(os.path.dirname(__file__), "..", "..", "SDKPython"))
+)
+
+
+# Add the root directory to Python path
+root_dir = os.path.abspath(os.path.join(os.path.dirname(__file__), "..", ".."))
+sys.path.append(root_dir)
+
+import uuid
+
+from labellerr import LabellerrClient, LabellerrError
+
+
+def create_project_all_option_type(
+    api_key, api_secret, client_id, email, path_to_images
+):
+    """Creates a project with all option types using the Labellerr SDK."""
+
+    client = LabellerrClient(api_key, api_secret)
+    project_payload = {
+        "client_id": client_id,
+        "dataset_name": "Testing_dataset",
+        "dataset_description": "A sample dataset for image classification",
+        "data_type": "image",
+        "created_by": email,
+        "project_name": "Testing_project-7",
+        "annotation_guide": [
+            {
+                "question_number": 1,  # incremental series starting from 1
+                "question": "Test",  # question name
+                "question_id": "533bb0c8-fb2b-4394-a8e1-5042a944802f",  # random uuid
+                "option_type": "polygon",
+                "required": True,
+                "options": [
+                    {
+                        "option_name": "#fe1236"
+                    },  # give the hex code of some random color
+                ],
+            },
+            {
+                "question_number": 2,  # Pixel annotation for bounding box format
+                "question": "Test2",
+                "question_id": "533bb0c8-fb2b-4394-a8e1-5042a944808d",
+                "option_type": "BoundingBox",
+                "required": True,
+                "options": [{"option_name": "#afe126"}],
+            },
+            {
+                "question_number": 3,  # Classification question for simple input field
+                "question": "Test-Input",
+                "option_type": "input",
+                "question_id": "81bc5c1a-5b95-4df2-8085-aca8d66a93ad",
+                "required": True,
+                "options": [],  # this will be empty array only
+            },
+            {
+                "question_number": 4,  # Classification question for multi-select dropdown
+                "question": "Multi-Test",
+                "option_type": "select",
+                "question_id": "971c5c1a-5b95-4df2-8085-aca8d66a0351",
+                "required": True,
+                "options": [
+                    {
+                        "option_id": "22b7942f-06ef-4293-9d73-d117eda8ec0d",
+                        "option_name": "A",
+                    },
+                    {
+                        "option_id": "15e0e903-ed8f-43ff-a841-a0638ff08153",
+                        "option_name": "B",
+                    },
+                    {
+                        "option_id": "c2e37dad-5034-4bed-920b-5fc14c4032e0",
+                        "option_name": "C",
+                    },
+                ],
+            },
+            {
+                "question_number": 5,  # Classification question for single-select dropdown
+                "question": "Test-Dropdown",
+                "option_type": "dropdown",
+                "question_id": "456c5c1a-5b95-4df2-8085-aca8d66a03049",
+                "required": True,
+                "options": [
+                    {
+                        "option_id": "58k142f-06ef-4293-9d73-d117eda87254",
+                        "option_name": "Sample A",
+                    },
+                    {
+                        "option_id": "43t56903-ed8f-43ff-a841-a0638ff08856",
+                        "option_name": "Sample B",
+                    },
+                ],
+            },
+            {
+                "question_number": 6,  # Classification question for radio
+                "question": "Radio test",
+                "option_type": "radio",
+                "question_id": "712v5c1a-5b95-4df2-8085-aca8d66a01048",
+                "required": True,
+                "options": [
+                    {
+                        "option_id": "916v24h-06ef-4293-9d73-d117eda81112",
+                        "option_name": "1",
+                    },
+                    {
+                        "option_id": "12ak879-ed8f-43ff-a841-a0638ff23115",
+                        "option_name": "2",
+                    },
+                ],
+            },
+        ],
+        "rotation_config": {
+            "annotation_rotation_count": 1,
+            "review_rotation_count": 1,
+            "client_review_rotation_count": 1,
+        },
+        "autolabel": False,
+        "folder_to_upload": path_to_images,
+    }
+    try:
+        result = client.initiate_create_project(project_payload)
+        print(
+            f"[ALL OPTION TYPE] Project ID: {result['project_id']['response']['project_id']}"
+        )
+    except LabellerrError as e:
+
+        print(f"Project creation failed: {str(e)}")
+
+
+def create_project_polygon_boundingbox_project(
+    api_key, api_secret, client_id, email, path_to_images
+):
+
+    client = LabellerrClient(api_key, api_secret)
+
+    project_payload = {
+        "client_id": client_id,
+        "dataset_name": "Testing_dataset",
+        "dataset_description": "Dataset for object detection with polygon and bounding box annotations",
+        "data_type": "image",
+        "created_by": email,
+        "project_name": "polygon_boundingbox_project",
+        "annotation_guide": [
+            {
+                "question_number": 1,
+                "question": "Vehicle Detection",
+                "question_id": str(uuid.uuid4()),
+                "option_type": "polygon",
+                "required": True,
+                "options": [{"option_name": "#ff6b35"}],  # Orange for vehicles
+            },
+            {
+                "question_number": 2,
+                "question": "Person Detection",
+                "question_id": str(uuid.uuid4()),
+                "option_type": "BoundingBox",
+                "required": True,
+                "options": [{"option_name": "#4ecdc4"}],  # Teal for persons
+            },
+        ],
+        "rotation_config": {
+            "annotation_rotation_count": 1,
+            "review_rotation_count": 1,
+            "client_review_rotation_count": 1,
+        },
+        "autolabel": False,
+        "folder_to_upload": path_to_images,
+    }
+
+    try:
+        result = client.initiate_create_project(project_payload)
+        print(
+            f"[polygon_boundingbox] Project ID: {result['project_id']['response']['project_id']}"
+        )
+    except LabellerrError as e:
+        print(f"Project creation failed: {str(e)}")
+
+
+def create_project_select_dropdown_radio(
+    api_key, api_secret, client_id, email, path_to_images
+):
+
+    client = LabellerrClient(api_key, api_secret)
+
+    project_payload = {
+        "client_id": client_id,
+        "dataset_name": "Testing_dataset",
+        "dataset_description": "Dataset for multi-label image classification",
+        "data_type": "image",
+        "created_by": email,
+        "project_name": "select_dropdown_radio_project",
+        "annotation_guide": [
+            {
+                "question_number": 1,
+                "question": "Object Categories",
+                "option_type": "select",
+                "question_id": str(uuid.uuid4()),
+                "required": True,
+                "options": [
+                    {"option_id": str(uuid.uuid4()), "option_name": "Animals"},
+                    {"option_id": str(uuid.uuid4()), "option_name": "Vehicles"},
+                    {"option_id": str(uuid.uuid4()), "option_name": "Buildings"},
+                    {"option_id": str(uuid.uuid4()), "option_name": "Nature"},
+                ],
+            },
+            {
+                "question_number": 2,
+                "question": "Image Quality",
+                "option_type": "dropdown",
+                "question_id": str(uuid.uuid4()),
+                "required": True,
+                "options": [
+                    {"option_id": str(uuid.uuid4()), "option_name": "High Quality"},
+                    {"option_id": str(uuid.uuid4()), "option_name": "Medium Quality"},
+                    {"option_id": str(uuid.uuid4()), "option_name": "Low Quality"},
+                ],
+            },
+            {
+                "question_number": 3,
+                "question": "Lighting Condition",
+                "option_type": "radio",
+                "question_id": str(uuid.uuid4()),
+                "required": True,
+                "options": [
+                    {"option_id": str(uuid.uuid4()), "option_name": "Bright"},
+                    {"option_id": str(uuid.uuid4()), "option_name": "Dim"},
+                    {"option_id": str(uuid.uuid4()), "option_name": "Dark"},
+                ],
+            },
+        ],
+        "rotation_config": {
+            "annotation_rotation_count": 1,
+            "review_rotation_count": 1,
+            "client_review_rotation_count": 1,
+        },
+        "autolabel": False,
+        "folder_to_upload": path_to_images,
+    }
+
+    try:
+        result = client.initiate_create_project(project_payload)
+        print(
+            f"[select_dropdown_radio] Project ID: {result['project_id']['response']['project_id']}"
+        )
+    except LabellerrError as e:
+        print(f"Project creation failed: {str(e)}")
+
+
+def create_project_polygon_input(api_key, api_secret, client_id, email, path_to_images):
+
+    client = LabellerrClient(api_key, api_secret)
+
+    project_payload = {
+        "client_id": client_id,
+        "dataset_name": "Testing_dataset",
+        "dataset_description": "Medical images with detailed annotations and metadata",
+        "data_type": "image",
+        "created_by": email,
+        "project_name": "polygon_input_project",
+        "annotation_guide": [
+            {
+                "question_number": 1,
+                "question": "Anomaly Region",
+                "question_id": str(uuid.uuid4()),
+                "option_type": "polygon",
+                "required": True,
+                "options": [{"option_name": "#ff4757"}],  # Red for anomalies
+            },
+            {
+                "question_number": 2,
+                "question": "Anomaly Description",
+                "option_type": "input",
+                "question_id": str(uuid.uuid4()),
+                "required": True,
+                "options": [],
+            },
+            {
+                "question_number": 3,
+                "question": "Additional Notes",
+                "option_type": "input",
+                "question_id": str(uuid.uuid4()),
+                "required": False,
+                "options": [],
+            },
+        ],
+        "rotation_config": {
+            "annotation_rotation_count": 1,
+            "review_rotation_count": 1,
+            "client_review_rotation_count": 1,
+        },
+        "autolabel": False,
+        "folder_to_upload": path_to_images,
+    }
+
+    try:
+        result = client.initiate_create_project(project_payload)
+        print(
+            f"[polygon_input_project] Project ID: {result['project_id']['response']['project_id']}"
+        )
+    except LabellerrError as e:
+        print(f"Project creation failed: {str(e)}")
+
+
+def create_project_input_select_radio(
+    api_key, api_secret, client_id, email, path_to_images
+):
+
+    client = LabellerrClient(api_key, api_secret)
+
+    project_payload = {
+        "client_id": client_id,
+        "dataset_name": "Testing_dataset",
+        "dataset_description": "Dataset for evaluating and moderating image content",
+        "data_type": "image",
+        "created_by": email,
+        "project_name": "input_select_radio_project",
+        "annotation_guide": [
+            {
+                "question_number": 1,
+                "question": "Content Summary",
+                "option_type": "input",
+                "question_id": str(uuid.uuid4()),
+                "required": True,
+                "options": [],
+            },
+            {
+                "question_number": 2,
+                "question": "Content Categories",
+                "option_type": "select",
+                "question_id": str(uuid.uuid4()),
+                "required": True,
+                "options": [
+                    {"option_id": str(uuid.uuid4()), "option_name": "Educational"},
+                    {"option_id": str(uuid.uuid4()), "option_name": "Entertainment"},
+                    {"option_id": str(uuid.uuid4()), "option_name": "Commercial"},
+                    {"option_id": str(uuid.uuid4()), "option_name": "News"},
+                    {"option_id": str(uuid.uuid4()), "option_name": "Social"},
+                ],
+            },
+            {
+                "question_number": 3,
+                "question": "Content Appropriateness",
+                "option_type": "radio",
+                "question_id": str(uuid.uuid4()),
+                "required": True,
+                "options": [
+                    {"option_id": str(uuid.uuid4()), "option_name": "Appropriate"},
+                    {"option_id": str(uuid.uuid4()), "option_name": "Needs Review"},
+                    {"option_id": str(uuid.uuid4()), "option_name": "Inappropriate"},
+                ],
+            },
+        ],
+        "rotation_config": {
+            "annotation_rotation_count": 1,
+            "review_rotation_count": 1,
+            "client_review_rotation_count": 1,
+        },
+        "autolabel": False,
+        "folder_to_upload": path_to_images,
+    }
+
+    try:
+        result = client.initiate_create_project(project_payload)
+        print(
+            f"[input_select_radio] Project ID: {result['project_id']['response']['project_id']}"
+        )
+    except LabellerrError as e:
+        print(f"Project creation failed: {str(e)}")
+
+
+def create_project_boundingbox_dropdown_input(
+    api_key, api_secret, client_id, email, path_to_images
+):
+
+    client = LabellerrClient(api_key, api_secret)
+
+    project_payload = {
+        "client_id": client_id,
+        "dataset_name": "Testing_dataset",
+        "dataset_description": "Retail product images with bounding boxes and metadata",
+        "data_type": "image",
+        "created_by": email,
+        "project_name": "boundingbox_dropdown_input_project",
+        "annotation_guide": [
+            {
+                "question_number": 1,
+                "question": "Product Bounding Box",
+                "question_id": str(uuid.uuid4()),
+                "option_type": "BoundingBox",
+                "required": True,
+                "options": [{"option_name": "#2ed573"}],  # Green for products
+            },
+            {
+                "question_number": 2,
+                "question": "Product Category",
+                "option_type": "dropdown",
+                "question_id": str(uuid.uuid4()),
+                "required": True,
+                "options": [
+                    {"option_id": str(uuid.uuid4()), "option_name": "Electronics"},
+                    {"option_id": str(uuid.uuid4()), "option_name": "Clothing"},
+                    {"option_id": str(uuid.uuid4()), "option_name": "Home & Garden"},
+                    {"option_id": str(uuid.uuid4()), "option_name": "Sports"},
+                    {"option_id": str(uuid.uuid4()), "option_name": "Books"},
+                ],
+            },
+            {
+                "question_number": 3,
+                "question": "Product Name/Brand",
+                "option_type": "input",
+                "question_id": str(uuid.uuid4()),
+                "required": True,
+                "options": [],
+            },
+            {
+                "question_number": 4,
+                "question": "Product Condition Notes",
+                "option_type": "input",
+                "question_id": str(uuid.uuid4()),
+                "required": False,
+                "options": [],
+            },
+        ],
+        "rotation_config": {
+            "annotation_rotation_count": 1,
+            "review_rotation_count": 1,
+            "client_review_rotation_count": 1,
+        },
+        "autolabel": False,
+        "folder_to_upload": path_to_images,
+    }
+
+    try:
+        result = client.initiate_create_project(project_payload)
+        print(
+            f"[boundingbox_dropdown_input] Project ID: {result['project_id']['response']['project_id']}"
+        )
+    except LabellerrError as e:
+        print(f"Project creation failed: {str(e)}")
+
+
+def create_project_radio_dropdown(
+    api_key, api_secret, client_id, email, path_to_images
+):
+
+    client = LabellerrClient(api_key, api_secret)
+
+    project_payload = {
+        "client_id": client_id,
+        "dataset_name": "Testing_dataset",
+        "dataset_description": "Simple dataset for quick image classification",
+        "data_type": "image",
+        "created_by": email,
+        "project_name": "radio_dropdown_project",
+        "annotation_guide": [
+            {
+                "question_number": 1,
+                "question": "Image Type",
+                "option_type": "radio",
+                "question_id": str(uuid.uuid4()),
+                "required": True,
+                "options": [
+                    {"option_id": str(uuid.uuid4()), "option_name": "Indoor"},
+                    {"option_id": str(uuid.uuid4()), "option_name": "Outdoor"},
+                ],
+            },
+            {
+                "question_number": 2,
+                "question": "Primary Subject",
+                "option_type": "dropdown",
+                "question_id": str(uuid.uuid4()),
+                "required": True,
+                "options": [
+                    {"option_id": str(uuid.uuid4()), "option_name": "Person"},
+                    {"option_id": str(uuid.uuid4()), "option_name": "Animal"},
+                    {"option_id": str(uuid.uuid4()), "option_name": "Object"},
+                    {"option_id": str(uuid.uuid4()), "option_name": "Landscape"},
+                    {"option_id": str(uuid.uuid4()), "option_name": "Architecture"},
+                ],
+            },
+        ],
+        "rotation_config": {
+            "annotation_rotation_count": 1,
+            "review_rotation_count": 1,
+            "client_review_rotation_count": 1,
+        },
+        "autolabel": False,
+        "folder_to_upload": path_to_images,
+    }
+
+    try:
+        result = client.initiate_create_project(project_payload)
+        print(
+            f"[radio_dropdown] Project ID: {result['project_id']['response']['project_id']}"
+        )
+    except LabellerrError as e:
+        print(f"Project creation failed: {str(e)}")