--- conflicted
+++ resolved
@@ -1038,19 +1038,17 @@
             result = {}
             # validate all the parameters
             required_params = ['client_id', 'dataset_name', 'dataset_description', 'data_type', 'created_by', 'project_name','autolabel']
+            required_params = ['client_id', 'dataset_name', 'dataset_description', 'data_type', 'created_by', 'project_name','autolabel']
             for param in required_params:
                 if param not in payload:
                     raise LabellerrError(f"Required parameter {param} is missing")
                 if param == 'client_id' and not isinstance(payload[param], str):
                     raise LabellerrError("client_id must be a non-empty string")
 
-<<<<<<< HEAD
             email = payload.get("created_by")
             if not re.match(r"^[^@]+@[^@]+\.[^@]+$", email or ""):
                 raise LabellerrError("Please enter email id in created_by")
 
-=======
->>>>>>> a686849f
             # annotation_guide is only required if annotation_template_id is not provided
             if not payload.get('annotation_template_id'):
                 if 'annotation_guide' not in payload:
@@ -1060,10 +1058,6 @@
                         raise LabellerrError("option_type is required in annotation_guide")
                     if guide['option_type'] not in OPTION_TYPE_LIST:
                         raise LabellerrError(f"option_type must be one of {OPTION_TYPE_LIST}")
-<<<<<<< HEAD
-=======
-            
->>>>>>> a686849f
             
 
             if 'folder_to_upload' in payload and 'files_to_upload' in payload:
