--- conflicted
+++ resolved
@@ -1,12 +1,5 @@
-<<<<<<< HEAD
-"""
-This module will contain all connectors for the SDK.
-Example, GCSConnector, S3Connector, etc.
-Create separate files for each connector.
-=======
 from .connections import LabellerrConnection
-from .gcs_connection import GCSConnection as LabellerrGCSConnection    
-from .s3_connection import S3Connection as LabellerrS3Connection    
->>>>>>> cb041895
+from .gcs_connection import GCSConnection as LabellerrGCSConnection
+from .s3_connection import S3Connection as LabellerrS3Connection
 
-__all__ = ['LabellerrGCSConnection', 'LabellerrConnection', 'LabellerrS3Connection']+__all__ = ["LabellerrGCSConnection", "LabellerrConnection", "LabellerrS3Connection"]