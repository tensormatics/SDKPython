--- conflicted
+++ resolved
@@ -1,2055 +1,4 @@
 # Backward compatibility
 from .core import LabellerrClient
 
-<<<<<<< HEAD
-import concurrent.futures
-import json
-import logging
-import os
-import time
-import uuid
-from dataclasses import dataclass
-from typing import Any, Dict, List, Union
-
-import requests
-from requests.adapters import HTTPAdapter
-from urllib3.util.retry import Retry
-
-from . import client_utils, constants, gcs, schemas
-from .core.datasets.datasets import DataSets
-from .exceptions import LabellerrError
-from .utils import validate_params
-from .validators import auto_log_and_handle_errors
-
-create_dataset_parameters: Dict[str, Any] = {}
-
-
-@auto_log_and_handle_errors(
-    include_params=False,
-    exclude_methods=[
-        "close",
-        "validate_rotation_config",
-        "get_total_folder_file_count_and_total_size",
-        "get_total_file_count_and_total_size",
-    ],
-)
-@dataclass
-class KeyFrame:
-    """
-    Represents a key frame with validation.
-    """
-
-    frame_number: int
-    is_manual: bool = True
-    method: str = "manual"
-    source: str = "manual"
-
-    def __post_init__(self):
-        # Validate frame_number
-        if not isinstance(self.frame_number, int):
-            raise ValueError("frame_number must be an integer")
-        if self.frame_number < 0:
-            raise ValueError("frame_number must be non-negative")
-
-        # Validate is_manual
-        if not isinstance(self.is_manual, bool):
-            raise ValueError("is_manual must be a boolean")
-
-        # Validate method
-        if not isinstance(self.method, str):
-            raise ValueError("method must be a string")
-
-        # Validate source
-        if not isinstance(self.source, str):
-            raise ValueError("source must be a string")
-
-
-class LabellerrClient:
-    """
-    A client for interacting with the Labellerr API.
-    """
-
-    def __init__(
-        self,
-        api_key,
-        api_secret,
-        enable_connection_pooling=True,
-        pool_connections=10,
-        pool_maxsize=20,
-    ):
-        """
-        Initializes the LabellerrClient with API credentials.
-
-        :param api_key: The API key for authentication.
-        :param api_secret: The API secret for authentication.
-        :param enable_connection_pooling: Whether to enable connection pooling
-        :param pool_connections: Number of connection pools to cache
-        :param pool_maxsize: Maximum number of connections to save in the pool
-        """
-        self.api_key = api_key
-        self.api_secret = api_secret
-        self.base_url = constants.BASE_URL
-        self._session = None
-        self._enable_pooling = enable_connection_pooling
-        self._pool_connections = pool_connections
-        self._pool_maxsize = pool_maxsize
-
-        if enable_connection_pooling:
-            self._setup_session()
-
-        # Initialize DataSets handler for dataset-related operations
-        self.datasets = DataSets(api_key, api_secret, self)
-
-    def _setup_session(self):
-        """
-        Set up requests session with connection pooling for better performance.
-        """
-        self._session = requests.Session()
-
-        if HTTPAdapter is not None and Retry is not None:
-            # Configure retry strategy
-            retry_kwargs = {
-                "total": 3,
-                "status_forcelist": [429, 500, 502, 503, 504],
-                "backoff_factor": 1,
-            }
-
-            methods = [
-                "HEAD",
-                "GET",
-                "PUT",
-                "DELETE",
-                "OPTIONS",
-                "TRACE",
-                "POST",
-            ]
-
-            try:
-                # Prefer modern param if available
-                retry_strategy = Retry(allowed_methods=methods, **retry_kwargs)
-            except TypeError:
-                # Fallback for older urllib3
-                retry_strategy = Retry(**retry_kwargs)
-
-            # Configure connection pooling
-            adapter = HTTPAdapter(
-                pool_connections=self._pool_connections,
-                pool_maxsize=self._pool_maxsize,
-                max_retries=retry_strategy,
-            )
-
-            self._session.mount("http://", adapter)
-            self._session.mount("https://", adapter)
-
-    def close(self):
-        """
-        Close the session and cleanup resources.
-        """
-        if self._session:
-            self._session.close()
-            self._session = None
-
-    def __enter__(self):
-        """Context manager entry."""
-        return self
-
-    def __exit__(self, exc_type, exc_val, exc_tb):
-        """Context manager exit."""
-        self.close()
-
-    def _handle_upload_response(self, response, request_id=None):
-        """
-        Specialized error handling for upload operations that may have different success patterns.
-
-        :param response: requests.Response object
-        :param request_id: Optional request tracking ID
-        :return: JSON response data for successful requests
-        :raises LabellerrError: For non-successful responses
-        """
-        try:
-            response_data = response.json()
-        except ValueError:
-            raise LabellerrError(f"Failed to parse response: {response.text}")
-
-        if response.status_code not in [200, 201]:
-            if 400 <= response.status_code < 500:
-                raise LabellerrError(
-                    {"error": response_data, "code": response.status_code}
-                )
-            elif response.status_code >= 500:
-                raise LabellerrError(
-                    {
-                        "status": "internal server error",
-                        "message": "Please contact support with the request tracking id",
-                        "request_id": request_id or str(uuid.uuid4()),
-                        "error": response_data,
-                    }
-                )
-        return response_data
-
-    def _handle_gcs_response(self, response, operation_name="GCS operation"):
-        """
-        Specialized error handling for Google Cloud Storage operations.
-
-        :param response: requests.Response object
-        :param operation_name: Name of the operation for error messages
-        :return: True for successful operations
-        :raises LabellerrError: For non-successful responses
-        """
-        expected_codes = [200, 201] if operation_name == "upload" else [200]
-
-        if response.status_code in expected_codes:
-            return True
-        else:
-            raise LabellerrError(
-                f"{operation_name} failed: {response.status_code} - {response.text}"
-            )
-
-    def _request(self, method, url, **kwargs):
-        """
-        Wrapper around client_utils.request for backward compatibility.
-
-        :param method: HTTP method
-        :param url: Request URL
-        :param kwargs: Additional arguments
-        :return: Response data
-        """
-        return client_utils.request(method, url, **kwargs)
-
-    def _make_request(self, method, url, **kwargs):
-        """
-        Make an HTTP request using the configured session or requests library.
-
-        :param method: HTTP method (GET, POST, etc.)
-        :param url: Request URL
-        :param kwargs: Additional arguments to pass to requests
-        :return: Response object
-        """
-        if self._session:
-            return self._session.request(method, url, **kwargs)
-        else:
-            return requests.request(method, url, **kwargs)
-
-    def _handle_response(self, response, request_id=None):
-        """
-        Handle API response and extract data or raise errors.
-
-        :param response: requests.Response object
-        :param request_id: Optional request tracking ID
-        :return: Response data
-        """
-        return client_utils.handle_response(response, request_id)
-
-    def get_direct_upload_url(self, file_name, client_id, purpose="pre-annotations"):
-        """
-        Get the direct upload URL for the given file names.
-
-        :param file_name: The list of file names.
-        :param client_id: The ID of the client.
-        :param purpose: The purpose of the URL.
-        :return: The response from the API.
-        """
-        url = f"{constants.BASE_URL}/connectors/direct-upload-url?client_id={client_id}&purpose={purpose}&file_name={file_name}"
-        headers = client_utils.build_headers(
-            client_id=client_id, api_key=self.api_key, api_secret=self.api_secret
-        )
-
-        try:
-            response_data = client_utils.request(
-                "GET", url, headers=headers, success_codes=[200]
-            )
-            return response_data["response"]
-        except Exception as e:
-            logging.exception(f"Error getting direct upload url: {e}")
-            raise
-
-    def create_aws_connection(
-        self,
-        client_id: str,
-        aws_access_key: str,
-        aws_secrets_key: str,
-        s3_path: str,
-        data_type: str,
-        name: str,
-        description: str,
-        connection_type: str = "import",
-    ):
-        """
-        AWS S3 connector and, if valid, save the connection.
-        :param client_id: The ID of the client.
-        :param aws_access_key: The AWS access key.
-        :param aws_secrets_key: The AWS secrets key.
-        :param s3_path: The S3 path.
-        :param data_type: The data type.
-        :param name: The name of the connection.
-        :param description: The description.
-        :param connection_type: The connection type.
-
-        """
-        # Validate parameters using Pydantic
-        params = schemas.AWSConnectionParams(
-            client_id=client_id,
-            aws_access_key=aws_access_key,
-            aws_secrets_key=aws_secrets_key,
-            s3_path=s3_path,
-            data_type=data_type,
-            name=name,
-            description=description,
-            connection_type=connection_type,
-        )
-
-        request_uuid = str(uuid.uuid4())
-        test_connection_url = (
-            f"{constants.BASE_URL}/connectors/connections/test"
-            f"?client_id={params.client_id}&uuid={request_uuid}"
-        )
-
-        headers = client_utils.build_headers(
-            api_key=self.api_key,
-            api_secret=self.api_secret,
-            client_id=params.client_id,
-            extra_headers={"email_id": self.api_key},
-        )
-
-        aws_credentials_json = json.dumps(
-            {
-                "access_key_id": params.aws_access_key,
-                "secret_access_key": params.aws_secrets_key,
-            }
-        )
-
-        test_request = {
-            "credentials": aws_credentials_json,
-            "connector": "s3",
-            "path": params.s3_path,
-            "connection_type": params.connection_type,
-            "data_type": params.data_type,
-        }
-
-        client_utils.request(
-            "POST",
-            test_connection_url,
-            headers=headers,
-            data=test_request,
-            request_id=request_uuid,
-        )
-
-        create_url = (
-            f"{constants.BASE_URL}/connectors/connections/create"
-            f"?uuid={request_uuid}&client_id={params.client_id}"
-        )
-
-        create_request = {
-            "client_id": params.client_id,
-            "connector": "s3",
-            "name": params.name,
-            "description": params.description,
-            "connection_type": params.connection_type,
-            "data_type": params.data_type,
-            "credentials": aws_credentials_json,
-        }
-
-        return client_utils.request(
-            "POST",
-            create_url,
-            headers=headers,
-            data=create_request,
-            request_id=request_uuid,
-        )
-
-    def create_gcs_connection(
-        self,
-        client_id: str,
-        gcs_cred_file: str,
-        gcs_path: str,
-        data_type: str,
-        name: str,
-        description: str,
-        connection_type: str = "import",
-        credentials: str = "svc_account_json",
-    ):
-        """
-        Create/test a GCS connector connection (multipart/form-data)
-        :param client_id: The ID of the client.
-        :param gcs_cred_file: Path to the GCS service account JSON file.
-        :param gcs_path: GCS path like gs://bucket/path
-        :param data_type: Data type, e.g. "image", "video".
-        :param name: Name of the connection
-        :param description: Description of the connection
-        :param connection_type: "import" or "export" (default: import)
-        :param credentials: Credential type (default: svc_account_json)
-        :return: Parsed JSON response
-        """
-        # Validate parameters using Pydantic
-        params = schemas.GCSConnectionParams(
-            client_id=client_id,
-            gcs_cred_file=gcs_cred_file,
-            gcs_path=gcs_path,
-            data_type=data_type,
-            name=name,
-            description=description,
-            connection_type=connection_type,
-            credentials=credentials,
-        )
-
-        request_uuid = str(uuid.uuid4())
-        test_url = (
-            f"{constants.BASE_URL}/connectors/connections/test"
-            f"?client_id={params.client_id}&uuid={request_uuid}"
-        )
-
-        headers = client_utils.build_headers(
-            api_key=self.api_key,
-            api_secret=self.api_secret,
-            client_id=params.client_id,
-            extra_headers={"email_id": self.api_key},
-        )
-
-        test_request = {
-            "credentials": params.credentials,
-            "connector": "gcs",
-            "path": params.gcs_path,
-            "connection_type": params.connection_type,
-            "data_type": params.data_type,
-        }
-
-        with open(params.gcs_cred_file, "rb") as fp:
-            test_files = {
-                "attachment_files": (
-                    os.path.basename(params.gcs_cred_file),
-                    fp,
-                    "application/json",
-                )
-            }
-            client_utils.request(
-                "POST",
-                test_url,
-                headers=headers,
-                data=test_request,
-                files=test_files,
-                request_id=request_uuid,
-            )
-
-        # If test passed, create/save the connection
-        # use same uuid to track request
-        create_url = (
-            f"{constants.BASE_URL}/connectors/connections/create"
-            f"?uuid={request_uuid}&client_id={params.client_id}"
-        )
-
-        create_request = {
-            "client_id": params.client_id,
-            "connector": "gcs",
-            "name": params.name,
-            "description": params.description,
-            "connection_type": params.connection_type,
-            "data_type": params.data_type,
-            "credentials": params.credentials,
-        }
-
-        with open(params.gcs_cred_file, "rb") as fp:
-            create_files = {
-                "attachment_files": (
-                    os.path.basename(params.gcs_cred_file),
-                    fp,
-                    "application/json",
-                )
-            }
-            return client_utils.request(
-                "POST",
-                create_url,
-                headers=headers,
-                data=create_request,
-                files=create_files,
-                request_id=request_uuid,
-            )
-
-    def list_connection(
-        self, client_id: str, connection_type: str, connector: str = None
-    ):
-        request_uuid = str(uuid.uuid4())
-        list_connection_url = (
-            f"{constants.BASE_URL}/connectors/connections/list"
-            f"?client_id={client_id}&uuid={request_uuid}&connection_type={connection_type}"
-        )
-
-        if connector:
-            list_connection_url += f"&connector={connector}"
-
-        headers = client_utils.build_headers(
-            api_key=self.api_key,
-            api_secret=self.api_secret,
-            client_id=client_id,
-            extra_headers={"email_id": self.api_key},
-        )
-
-        return client_utils.request(
-            "GET", list_connection_url, headers=headers, request_id=request_uuid
-        )
-
-    def delete_connection(self, client_id: str, connection_id: str):
-        """
-        Deletes a connector connection by ID.
-
-        :param client_id: The ID of the client.
-        :param connection_id: The ID of the connection to delete.
-        :return: Parsed JSON response
-        """
-        # Validate parameters using Pydantic
-        params = schemas.DeleteConnectionParams(
-            client_id=client_id, connection_id=connection_id
-        )
-        request_uuid = str(uuid.uuid4())
-        delete_url = (
-            f"{constants.BASE_URL}/connectors/connections/delete"
-            f"?client_id={params.client_id}&uuid={request_uuid}"
-        )
-
-        headers = client_utils.build_headers(
-            api_key=self.api_key,
-            api_secret=self.api_secret,
-            client_id=params.client_id,
-            extra_headers={
-                "content-type": "application/json",
-                "email_id": self.api_key,
-            },
-        )
-
-        payload = json.dumps({"connection_id": params.connection_id})
-
-        return client_utils.request(
-            "POST", delete_url, headers=headers, data=payload, request_id=request_uuid
-        )
-
-    def connect_local_files(self, client_id, file_names, connection_id=None):
-        """
-        Connects local files to the API.
-
-        :param client_id: The ID of the client.
-        :param file_names: The list of file names.
-        :param connection_id: The ID of the connection.
-        :return: The response from the API.
-        """
-        url = f"{constants.BASE_URL}/connectors/connect/local?client_id={client_id}"
-        headers = client_utils.build_headers(
-            api_key=self.api_key, api_secret=self.api_secret, client_id=client_id
-        )
-
-        body = {"file_names": file_names}
-        if connection_id is not None:
-            body["temporary_connection_id"] = connection_id
-
-        return client_utils.request("POST", url, headers=headers, json=body)
-
-    @validate_params(client_id=str, files_list=(str, list))
-    def upload_files(self, client_id: str, files_list: Union[str, List[str]]):
-        """
-        Uploads files to the API.
-
-        :param client_id: The ID of the client.
-        :param files_list: The list of files to upload or a comma-separated string of file paths.
-        :return: The connection ID from the API.
-        :raises LabellerrError: If the upload fails.
-        """
-        # Validate parameters using Pydantic
-        params = schemas.UploadFilesParams(client_id=client_id, files_list=files_list)
-        try:
-            # Use validated files_list from Pydantic
-            files_list = params.files_list
-
-            if len(files_list) == 0:
-                raise LabellerrError("No files to upload")
-
-            response = self.__process_batch(client_id, files_list)
-            connection_id = response["response"]["temporary_connection_id"]
-            return connection_id
-        except LabellerrError:
-            raise
-        except Exception as e:
-            logging.error(f"Failed to upload files: {str(e)}")
-            raise
-
-    def __process_batch(self, client_id, files_list, connection_id=None):
-        """
-        Processes a batch of files for upload.
-
-        :param client_id: The ID of the client
-        :param files_list: List of file paths to process
-        :param connection_id: Optional connection ID
-        :return: Response from connect_local_files
-        """
-        # Prepare files for upload
-        files = {}
-        for file_path in files_list:
-            file_name = os.path.basename(file_path)
-            files[file_name] = file_path
-
-        response = self.connect_local_files(
-            client_id, list(files.keys()), connection_id
-        )
-        resumable_upload_links = response["response"]["resumable_upload_links"]
-        for file_name in resumable_upload_links.keys():
-            gcs.upload_to_gcs_resumable(
-                resumable_upload_links[file_name], files[file_name]
-            )
-
-        return response
-
-    def get_dataset(self, workspace_id, dataset_id):
-        """
-        Retrieves a dataset from the Labellerr API.
-
-        :param workspace_id: The ID of the workspace.
-        :param dataset_id: The ID of the dataset.
-        :return: The dataset as JSON.
-        """
-        url = f"{constants.BASE_URL}/datasets/{dataset_id}?client_id={workspace_id}&uuid={str(uuid.uuid4())}"
-        headers = client_utils.build_headers(
-            api_key=self.api_key,
-            api_secret=self.api_secret,
-            extra_headers={"Origin": constants.ALLOWED_ORIGINS},
-        )
-
-        return client_utils.request("GET", url, headers=headers)
-
-    def update_rotation_count(self):
-        """
-        Updates the rotation count for a project.
-
-        :return: A dictionary indicating the success of the operation.
-        """
-        try:
-            unique_id = str(uuid.uuid4())
-            url = f"{self.base_url}/projects/rotations/add?project_id={self.project_id}&client_id={self.client_id}&uuid={unique_id}"
-
-            headers = client_utils.build_headers(
-                api_key=self.api_key,
-                api_secret=self.api_secret,
-                client_id=self.client_id,
-                extra_headers={"content-type": "application/json"},
-            )
-
-            payload = json.dumps(self.rotation_config)
-            logging.info(f"Update Rotation Count Payload: {payload}")
-
-            response = requests.request("POST", url, headers=headers, data=payload)
-
-            logging.info("Rotation configuration updated successfully.")
-            client_utils.handle_response(response, unique_id)
-
-            return {"msg": "project rotation configuration updated"}
-        except LabellerrError as e:
-            logging.error(f"Project rotation update config failed: {e}")
-            raise
-
-    def _setup_cloud_connector(
-        self, connector_type: str, client_id: str, connector_config: dict
-    ):
-        """
-        Internal method to set up cloud connector (AWS or GCP).
-
-        :param connector_type: Type of connector ('aws' or 'gcp')
-        :param client_id: The ID of the client
-        :param connector_config: Configuration dictionary for the connector
-        :return: connection_id from the created connection
-        """
-        if connector_type == "s3":
-            # AWS connector configuration
-            aws_access_key = connector_config.get("aws_access_key")
-            aws_secrets_key = connector_config.get("aws_secrets_key")
-            s3_path = connector_config.get("s3_path")
-            data_type = connector_config.get("data_type")
-
-            if not all([aws_access_key, aws_secrets_key, s3_path, data_type]):
-                raise ValueError("Missing required AWS connector configuration")
-
-            result = self.create_aws_connection(
-                client_id=client_id,
-                aws_access_key=str(aws_access_key),
-                aws_secrets_key=str(aws_secrets_key),
-                s3_path=str(s3_path),
-                data_type=str(data_type),
-                name=connector_config.get("name", f"aws_connector_{int(time.time())}"),
-                description=connector_config.get(
-                    "description", "Auto-created AWS connector"
-                ),
-                connection_type=connector_config.get("connection_type", "import"),
-            )
-        elif connector_type == "gcp":
-            # GCP connector configuration
-            gcs_cred_file = connector_config.get("gcs_cred_file")
-            gcs_path = connector_config.get("gcs_path")
-            data_type = connector_config.get("data_type")
-
-            if not all([gcs_cred_file, gcs_path, data_type]):
-                raise ValueError("Missing required GCS connector configuration")
-
-            result = self.create_gcs_connection(
-                client_id=client_id,
-                gcs_cred_file=str(gcs_cred_file),
-                gcs_path=str(gcs_path),
-                data_type=str(data_type),
-                name=connector_config.get("name", f"gcs_connector_{int(time.time())}"),
-                description=connector_config.get(
-                    "description", "Auto-created GCS connector"
-                ),
-                connection_type=connector_config.get("connection_type", "import"),
-            )
-        else:
-            raise LabellerrError(f"Unsupported cloud connector type: {connector_type}")
-
-        # Extract connection_id from the response
-        if isinstance(result, dict) and "response" in result:
-            return result["response"].get("connection_id")
-        return None
-
-    def enable_multimodal_indexing(self, client_id, dataset_id, is_multimodal=True):
-        """
-        Enables or disables multimodal indexing for an existing dataset.
-
-        :param client_id: The ID of the client
-        :param dataset_id: The ID of the dataset
-        :param is_multimodal: Boolean flag to enable (True) or disable (False) multimodal indexing
-        :return: Dictionary containing indexing status
-        :raises LabellerrError: If the operation fails
-        """
-        # Validate parameters using Pydantic
-        params = schemas.EnableMultimodalIndexingParams(
-            client_id=client_id,
-            dataset_id=dataset_id,
-            is_multimodal=is_multimodal,
-        )
-
-        unique_id = str(uuid.uuid4())
-        url = (
-            f"{constants.BASE_URL}/search/multimodal_index?client_id={params.client_id}"
-        )
-        headers = client_utils.build_headers(
-            api_key=self.api_key,
-            api_secret=self.api_secret,
-            client_id=params.client_id,
-            extra_headers={"content-type": "application/json"},
-        )
-
-        payload = json.dumps(
-            {
-                "dataset_id": str(params.dataset_id),
-                "client_id": params.client_id,
-                "is_multimodal": params.is_multimodal,
-            }
-        )
-
-        return client_utils.request(
-            "POST", url, headers=headers, data=payload, request_id=unique_id
-        )
-
-    def get_multimodal_indexing_status(self, client_id, dataset_id):
-        """
-        Retrieves the current multimodal indexing status for a dataset.
-
-        :param client_id: The ID of the client
-        :param dataset_id: The ID of the dataset
-        :return: Dictionary containing indexing status and configuration
-        :raises LabellerrError: If the operation fails
-        """
-        # Validate parameters using Pydantic
-        params = schemas.GetMultimodalIndexingStatusParams(
-            client_id=client_id,
-            dataset_id=dataset_id,
-        )
-
-        url = (
-            f"{constants.BASE_URL}/search/multimodal_index?client_id={params.client_id}"
-        )
-        headers = client_utils.build_headers(
-            api_key=self.api_key,
-            api_secret=self.api_secret,
-            client_id=params.client_id,
-            extra_headers={"content-type": "application/json"},
-        )
-
-        payload = json.dumps(
-            {
-                "dataset_id": str(params.dataset_id),
-                "client_id": params.client_id,
-                "get_status": True,
-            }
-        )
-
-        result = client_utils.request("POST", url, headers=headers, data=payload)
-
-        # If the response is null or empty, provide a meaningful default status
-        if result.get("response") is None:
-            result["response"] = {
-                "enabled": False,
-                "modalities": [],
-                "indexing_type": None,
-                "status": "not_configured",
-                "message": "Multimodal indexing has not been configured for this dataset",
-            }
-
-        return result
-
-    def get_total_folder_file_count_and_total_size(self, folder_path, data_type):
-        """
-        Retrieves the total count and size of files in a folder using memory-efficient iteration.
-
-        :param folder_path: The path to the folder.
-        :param data_type: The type of data for the files.
-        :return: The total count and size of the files.
-        """
-        total_file_count = 0
-        total_file_size = 0
-        files_list = []
-
-        # Use os.scandir for better performance and memory efficiency
-        def scan_directory(directory):
-            nonlocal total_file_count, total_file_size
-            try:
-                with os.scandir(directory) as entries:
-                    for entry in entries:
-                        if entry.is_file():
-                            file_path = entry.path
-                            # Check if the file extension matches based on datatype
-                            if not any(
-                                file_path.endswith(ext)
-                                for ext in constants.DATA_TYPE_FILE_EXT[data_type]
-                            ):
-                                continue
-                            try:
-                                file_size = entry.stat().st_size
-                                files_list.append(file_path)
-                                total_file_count += 1
-                                total_file_size += file_size
-                            except OSError as e:
-                                logging.error(f"Error reading {file_path}: {str(e)}")
-                        elif entry.is_dir():
-                            # Recursively scan subdirectories
-                            scan_directory(entry.path)
-            except OSError as e:
-                logging.error(f"Error scanning directory {directory}: {str(e)}")
-
-        scan_directory(folder_path)
-        return total_file_count, total_file_size, files_list
-
-    def get_total_file_count_and_total_size(self, files_list, data_type):
-        """
-        Retrieves the total count and size of files in a list.
-
-        :param files_list: The list of file paths.
-        :param data_type: The type of data for the files.
-        :return: The total count and size of the files.
-        """
-        total_file_count = 0
-        total_file_size = 0
-        # for root, dirs, files in os.walk(folder_path):
-        for file_path in files_list:
-            if file_path is None:
-                continue
-            try:
-                # check if the file extension matching based on datatype
-                if not any(
-                    file_path.endswith(ext)
-                    for ext in constants.DATA_TYPE_FILE_EXT[data_type]
-                ):
-                    continue
-                file_size = os.path.getsize(file_path)
-                total_file_count += 1
-                total_file_size += file_size
-            except OSError as e:
-                logging.error(f"Error reading {file_path}: {str(e)}")
-            except Exception as e:
-                logging.error(f"Unexpected error reading {file_path}: {str(e)}")
-
-        return total_file_count, total_file_size, files_list
-
-    def get_all_project_per_client_id(self, client_id):
-        """
-        Retrieves a list of projects associated with a client ID.
-
-        :param client_id: The ID of the client.
-        :return: A dictionary containing the list of projects.
-        :raises LabellerrError: If the retrieval fails.
-        """
-        try:
-            unique_id = str(uuid.uuid4())
-            url = f"{self.base_url}/project_drafts/projects/detailed_list?client_id={client_id}&uuid={unique_id}"
-
-            headers = client_utils.build_headers(
-                api_key=self.api_key,
-                api_secret=self.api_secret,
-                client_id=client_id,
-                extra_headers={"content-type": "application/json"},
-            )
-
-            response = requests.request("GET", url, headers=headers, data={})
-            return client_utils.handle_response(response, unique_id)
-        except Exception as e:
-            logging.error(f"Failed to retrieve projects: {str(e)}")
-            raise
-
-    def _upload_preannotation_sync(
-        self, project_id, client_id, annotation_format, annotation_file
-    ):
-        """
-        Synchronous implementation of preannotation upload.
-
-        :param project_id: The ID of the project.
-        :param client_id: The ID of the client.
-        :param annotation_format: The format of the preannotation data.
-        :param annotation_file: The file path of the preannotation data.
-        :return: The response from the API.
-        :raises LabellerrError: If the upload fails.
-        """
-        try:
-            # validate all the parameters
-            required_params = {
-                "project_id": project_id,
-                "client_id": client_id,
-                "annotation_format": annotation_format,
-                "annotation_file": annotation_file,
-            }
-            client_utils.validate_required_params(
-                required_params, list(required_params.keys())
-            )
-            client_utils.validate_annotation_format(annotation_format, annotation_file)
-
-            request_uuid = str(uuid.uuid4())
-            url = f"{self.base_url}/actions/upload_answers?project_id={project_id}&answer_format={annotation_format}&client_id={client_id}&uuid={request_uuid}"
-            file_name = client_utils.validate_file_exists(annotation_file)
-            # get the direct upload url
-            gcs_path = f"{project_id}/{annotation_format}-{file_name}"
-            logging.info("Uploading your file to Labellerr. Please wait...")
-            direct_upload_url = self.get_direct_upload_url(gcs_path, client_id)
-            # Now let's wait for the file to be uploaded to the gcs
-            gcs.upload_to_gcs_direct(direct_upload_url, annotation_file)
-            payload = {}
-            # with open(annotation_file, 'rb') as f:
-            #     files = [
-            #         ('file', (file_name, f, 'application/octet-stream'))
-            #     ]
-            #     response = requests.request("POST", url, headers={
-            #         'client_id': client_id,
-            #         'api_key': self.api_key,
-            #         'api_secret': self.api_secret,
-            #         'origin': constants.ALLOWED_ORIGINS,
-            #         'source':'sdk',
-            #         'email_id': self.api_key
-            #     }, data=payload, files=files)
-            url += "&gcs_path=" + gcs_path
-            headers = client_utils.build_headers(
-                api_key=self.api_key,
-                api_secret=self.api_secret,
-                client_id=client_id,
-                extra_headers={"email_id": self.api_key},
-            )
-            response = requests.request("POST", url, headers=headers, data=payload)
-            response_data = self._handle_upload_response(response, request_uuid)
-
-            # read job_id from the response
-            job_id = response_data["response"]["job_id"]
-            self.client_id = client_id
-            self.job_id = job_id
-            self.project_id = project_id
-
-            logging.info(f"Preannotation upload successful. Job ID: {job_id}")
-
-            # Use max_retries=10 with 5-second intervals = 50 seconds max (fits within typical test timeouts)
-            future = self.preannotation_job_status_async(
-                max_retries=10, retry_interval=5
-            )
-            return future.result()
-        except Exception as e:
-            logging.error(f"Failed to upload preannotation: {str(e)}")
-            raise
-
-    def upload_preannotation_by_project_id_async(
-        self, project_id, client_id, annotation_format, annotation_file
-    ):
-        """
-        Asynchronously uploads preannotation data to a project.
-
-        :param project_id: The ID of the project.
-        :param client_id: The ID of the client.
-        :param annotation_format: The format of the preannotation data.
-        :param annotation_file: The file path of the preannotation data.
-        :return: A Future object that will contain the response from the API.
-        :raises LabellerrError: If the upload fails.
-        """
-
-        def upload_and_monitor():
-            try:
-                # validate all the parameters
-                required_params = [
-                    "project_id",
-                    "client_id",
-                    "annotation_format",
-                    "annotation_file",
-                ]
-                for param in required_params:
-                    if param not in locals():
-                        raise LabellerrError(f"Required parameter {param} is missing")
-
-                if annotation_format not in constants.ANNOTATION_FORMAT:
-                    raise LabellerrError(
-                        f"Invalid annotation_format. Must be one of {constants.ANNOTATION_FORMAT}"
-                    )
-
-                request_uuid = str(uuid.uuid4())
-                url = (
-                    f"{self.base_url}/actions/upload_answers?"
-                    f"project_id={project_id}&answer_format={annotation_format}&client_id={client_id}&uuid={request_uuid}"
-                )
-
-                # validate if the file exist then extract file name from the path
-                if os.path.exists(annotation_file):
-                    file_name = os.path.basename(annotation_file)
-                else:
-                    raise LabellerrError("File not found")
-
-                # Check if the file extension is .json when annotation_format is coco_json
-                if annotation_format == "coco_json":
-                    file_extension = os.path.splitext(annotation_file)[1].lower()
-                    if file_extension != ".json":
-                        raise LabellerrError(
-                            "For coco_json annotation format, the file must have a .json extension"
-                        )
-                # get the direct upload url
-                gcs_path = f"{project_id}/{annotation_format}-{file_name}"
-                logging.info("Uploading your file to Labellerr. Please wait...")
-                direct_upload_url = self.get_direct_upload_url(gcs_path, client_id)
-                # Now let's wait for the file to be uploaded to the gcs
-                gcs.upload_to_gcs_direct(direct_upload_url, annotation_file)
-                payload = {}
-                # with open(annotation_file, 'rb') as f:
-                #     files = [
-                #         ('file', (file_name, f, 'application/octet-stream'))
-                #     ]
-                #     response = requests.request("POST", url, headers={
-                #         'client_id': client_id,
-                #         'api_key': self.api_key,
-                #         'api_secret': self.api_secret,
-                #         'origin': constants.ALLOWED_ORIGINS,
-                #         'source':'sdk',
-                #         'email_id': self.api_key
-                #     }, data=payload, files=files)
-                url += "&gcs_path=" + gcs_path
-                headers = client_utils.build_headers(
-                    api_key=self.api_key,
-                    api_secret=self.api_secret,
-                    client_id=client_id,
-                    extra_headers={"email_id": self.api_key},
-                )
-                response = requests.request("POST", url, headers=headers, data=payload)
-                response_data = self._handle_upload_response(response, request_uuid)
-
-                # read job_id from the response
-                job_id = response_data["response"]["job_id"]
-                self.client_id = client_id
-                self.job_id = job_id
-                self.project_id = project_id
-
-                logging.info(f"Pre annotation upload successful. Job ID: {job_id}")
-
-                # Now monitor the status
-                headers = client_utils.build_headers(
-                    api_key=self.api_key,
-                    api_secret=self.api_secret,
-                    client_id=self.client_id,
-                    extra_headers={"Origin": constants.ALLOWED_ORIGINS},
-                )
-                status_url = f"{self.base_url}/actions/upload_answers_status?project_id={self.project_id}&job_id={self.job_id}&client_id={self.client_id}"
-                while True:
-                    try:
-                        response = requests.request(
-                            "GET", status_url, headers=headers, data={}
-                        )
-                        status_data = response.json()
-
-                        logging.debug(f"Status data: {status_data}")
-
-                        # Check if job is completed
-                        if status_data.get("response", {}).get("status") == "completed":
-                            return status_data
-
-                        logging.info("Syncing status after 5 seconds . . .")
-                        time.sleep(5)
-
-                    except Exception as e:
-                        logging.error(
-                            f"Failed to get preannotation job status: {str(e)}"
-                        )
-                        raise
-
-            except Exception as e:
-                logging.exception(f"Failed to upload preannotation: {str(e)}")
-                raise
-
-        with concurrent.futures.ThreadPoolExecutor() as executor:
-            return executor.submit(upload_and_monitor)
-
-    def preannotation_job_status_async(self, max_retries=60, retry_interval=5):
-        """
-        Get the status of a preannotation job asynchronously with timeout protection.
-
-        Args:
-            max_retries: Maximum number of retries before timing out (default: 60 retries = 5 minutes)
-            retry_interval: Seconds to wait between retries (default: 5 seconds)
-
-        Returns:
-            concurrent.futures.Future: A future that will contain the final job status
-
-        Raises:
-            LabellerrError: If max retries exceeded or job status check fails
-        """
-
-        def check_status():
-            headers = client_utils.build_headers(
-                api_key=self.api_key,
-                api_secret=self.api_secret,
-                client_id=self.client_id,
-                extra_headers={"Origin": constants.ALLOWED_ORIGINS},
-            )
-            url = f"{self.base_url}/actions/upload_answers_status?project_id={self.project_id}&job_id={self.job_id}&client_id={self.client_id}"
-            payload = {}
-            retry_count = 0
-
-            while retry_count < max_retries:
-                try:
-                    response = requests.request(
-                        "GET", url, headers=headers, data=payload
-                    )
-                    response_data = response.json()
-
-                    # Check if job is completed
-                    if response_data.get("response", {}).get("status") == "completed":
-                        logging.info(
-                            f"Pre-annotation job completed after {retry_count} retries"
-                        )
-                        return response_data
-
-                    retry_count += 1
-                    if retry_count < max_retries:
-                        logging.info(
-                            f"Retry {retry_count}/{max_retries}: Job not complete, retrying after {retry_interval} seconds..."
-                        )
-                        time.sleep(retry_interval)
-                    else:
-                        # Max retries exceeded
-                        total_wait_time = max_retries * retry_interval
-                        raise LabellerrError(
-                            f"Pre-annotation job did not complete after {max_retries} retries "
-                            f"({total_wait_time} seconds). Job ID: {self.job_id}. "
-                            f"Last status: {response_data.get('response', {}).get('status', 'unknown')}"
-                        )
-
-                except LabellerrError:
-                    # Re-raise LabellerrError without wrapping
-                    raise
-                except Exception as e:
-                    logging.error(f"Failed to get preannotation job status: {str(e)}")
-                    raise LabellerrError(
-                        f"Failed to get preannotation job status: {str(e)}"
-                    )
-            return None
-
-        with concurrent.futures.ThreadPoolExecutor() as executor:
-            return executor.submit(check_status)
-
-    def upload_preannotation_by_project_id(
-        self, project_id, client_id, annotation_format, annotation_file
-    ):
-        """
-        Uploads preannotation data to a project.
-
-        :param project_id: The ID of the project.
-        :param client_id: The ID of the client.
-        :param annotation_format: The format of the preannotation data.
-        :param annotation_file: The file path of the preannotation data.
-        :return: The response from the API.
-        :raises LabellerrError: If the upload fails.
-        """
-        try:
-            # validate all the parameters
-            required_params = [
-                "project_id",
-                "client_id",
-                "annotation_format",
-                "annotation_file",
-            ]
-            for param in required_params:
-                if param not in locals():
-                    raise LabellerrError(f"Required parameter {param} is missing")
-
-            if annotation_format not in constants.ANNOTATION_FORMAT:
-                raise LabellerrError(
-                    f"Invalid annotation_format. Must be one of {constants.ANNOTATION_FORMAT}"
-                )
-
-            request_uuid = str(uuid.uuid4())
-            url = f"{self.base_url}/actions/upload_answers?project_id={project_id}&answer_format={annotation_format}&client_id={client_id}&uuid={request_uuid}"
-
-            # validate if the file exist then extract file name from the path
-            if os.path.exists(annotation_file):
-                file_name = os.path.basename(annotation_file)
-            else:
-                raise LabellerrError("File not found")
-
-            payload = {}
-            with open(annotation_file, "rb") as f:
-                files = [("file", (file_name, f, "application/octet-stream"))]
-                headers = client_utils.build_headers(
-                    api_key=self.api_key,
-                    api_secret=self.api_secret,
-                    client_id=client_id,
-                    extra_headers={"email_id": self.api_key},
-                )
-                response = requests.request(
-                    "POST", url, headers=headers, data=payload, files=files
-                )
-            response_data = self._handle_upload_response(response, request_uuid)
-            logging.debug(f"response_data: {response_data}")
-
-            # read job_id from the response
-            job_id = response_data["response"]["job_id"]
-            self.client_id = client_id
-            self.job_id = job_id
-            self.project_id = project_id
-
-            logging.info(f"Preannotation upload successful. Job ID: {job_id}")
-
-            # Use max_retries=10 with 5-second intervals = 50 seconds max (fits within typical test timeouts)
-            future = self.preannotation_job_status_async(
-                max_retries=10, retry_interval=5
-            )
-            return future.result()
-        except Exception as e:
-            logging.error(f"Failed to upload preannotation: {str(e)}")
-            raise
-
-    def create_local_export(self, project_id, client_id, export_config):
-        """
-        Creates a local export with the given configuration.
-
-        :param project_id: The ID of the project.
-        :param client_id: The ID of the client.
-        :param export_config: Export configuration dictionary.
-        :return: The response from the API.
-        :raises LabellerrError: If the export creation fails.
-        """
-        # Validate parameters using Pydantic
-        schemas.CreateLocalExportParams(
-            project_id=project_id,
-            client_id=client_id,
-            export_config=export_config,
-        )
-        # Validate export config using client_utils
-        client_utils.validate_export_config(export_config)
-
-        unique_id = client_utils.generate_request_id()
-        export_config.update({"export_destination": "local", "question_ids": ["all"]})
-
-        payload = json.dumps(export_config)
-        headers = client_utils.build_headers(
-            api_key=self.api_key,
-            api_secret=self.api_secret,
-            extra_headers={
-                "Origin": constants.ALLOWED_ORIGINS,
-                "Content-Type": "application/json",
-            },
-        )
-
-        return client_utils.request(
-            "POST",
-            f"{self.base_url}/sdk/export/files?project_id={project_id}&client_id={client_id}",
-            headers=headers,
-            data=payload,
-            request_id=unique_id,
-        )
-
-    def fetch_download_url(self, project_id, uuid, export_id, client_id):
-        try:
-            headers = client_utils.build_headers(
-                api_key=self.api_key,
-                api_secret=self.api_secret,
-                client_id=client_id,
-                extra_headers={"Content-Type": "application/json"},
-            )
-
-            response = requests.get(
-                url=f"{constants.BASE_URL}/exports/download",
-                params={
-                    "client_id": client_id,
-                    "project_id": project_id,
-                    "uuid": uuid,
-                    "report_id": export_id,
-                },
-                headers=headers,
-            )
-
-            if response.ok:
-                return json.dumps(response.json().get("response"), indent=2)
-            else:
-                raise LabellerrError(
-                    f" Download request failed: {response.status_code} - {response.text}"
-                )
-        except requests.exceptions.RequestException as e:
-            logging.error(f"Failed to download export: {str(e)}")
-            raise
-        except Exception as e:
-            logging.error(f"Unexpected error in download_function: {str(e)}")
-            raise
-
-    @validate_params(project_id=str, report_ids=list, client_id=str)
-    def check_export_status(
-        self, project_id: str, report_ids: List[str], client_id: str
-    ):
-        request_uuid = client_utils.generate_request_id()
-        try:
-            if not project_id:
-                raise LabellerrError("project_id cannot be null")
-            if not report_ids:
-                raise LabellerrError("report_ids cannot be empty")
-
-            # Construct URL
-            url = f"{constants.BASE_URL}/exports/status?project_id={project_id}&uuid={request_uuid}&client_id={client_id}"
-
-            # Headers
-            headers = client_utils.build_headers(
-                api_key=self.api_key,
-                api_secret=self.api_secret,
-                client_id=client_id,
-                extra_headers={"Content-Type": "application/json"},
-            )
-
-            payload = json.dumps({"report_ids": report_ids})
-
-            response = requests.post(url, headers=headers, data=payload)
-            result = client_utils.handle_response(response, request_uuid)
-
-            # Now process each report_id
-            for status_item in result.get("status", []):
-                if (
-                    status_item.get("is_completed")
-                    and status_item.get("export_status") == "Created"
-                ):
-                    # Download URL if job completed
-                    download_url = (  # noqa E999 todo check use of that
-                        self.fetch_download_url(
-                            project_id=project_id,
-                            uuid=request_uuid,
-                            export_id=status_item["report_id"],
-                            client_id=client_id,
-                        )
-                    )
-
-            return json.dumps(result, indent=2)
-
-        except requests.exceptions.RequestException as e:
-            logging.error(f"Failed to check export status: {str(e)}")
-            raise
-        except Exception as e:
-            logging.error(f"Unexpected error checking export status: {str(e)}")
-            raise
-
-    def create_template(self, client_id, data_type, template_name, questions):
-        """
-        Creates an annotation template with the given configuration.
-
-        :param client_id: The ID of the client.
-        :param data_type: The type of data for the template (image, video, etc.).
-        :param template_name: The name of the template.
-        :param questions: List of questions/annotations for the template.
-        :return: The response from the API containing template details.
-        :raises LabellerrError: If the creation fails.
-        """
-        # Validate parameters using Pydantic
-        params = schemas.CreateTemplateParams(
-            client_id=client_id,
-            data_type=data_type,
-            template_name=template_name,
-            questions=questions,
-        )
-        unique_id = str(uuid.uuid4())
-        url = f"{constants.BASE_URL}/annotations/create_template?client_id={params.client_id}&data_type={params.data_type}&uuid={unique_id}"
-
-        headers = client_utils.build_headers(
-            api_key=self.api_key,
-            api_secret=self.api_secret,
-            client_id=params.client_id,
-            extra_headers={"content-type": "application/json"},
-        )
-
-        payload = json.dumps(
-            {
-                "templateName": params.template_name,
-                "questions": [q.model_dump() for q in params.questions],
-            }
-        )
-
-        return client_utils.request(
-            "POST", url, headers=headers, data=payload, request_id=unique_id
-        )
-
-    def create_user(
-        self,
-        client_id,
-        first_name,
-        last_name,
-        email_id,
-        projects,
-        roles,
-        work_phone="",
-        job_title="",
-        language="en",
-        timezone="GMT",
-    ):
-        """
-        Creates a new user in the system.
-
-        :param client_id: The ID of the client
-        :param first_name: User's first name
-        :param last_name: User's last name
-        :param email_id: User's email address
-        :param projects: List of project IDs to assign the user to
-        :param roles: List of role objects with project_id and role_id
-        :param work_phone: User's work phone number (optional)
-        :param job_title: User's job title (optional)
-        :param language: User's preferred language (default: "en")
-        :param timezone: User's timezone (default: "GMT")
-        :return: Dictionary containing user creation response
-        :raises LabellerrError: If the creation fails
-        """
-        # Validate parameters using Pydantic
-        params = schemas.CreateUserParams(
-            client_id=client_id,
-            first_name=first_name,
-            last_name=last_name,
-            email_id=email_id,
-            projects=projects,
-            roles=roles,
-            work_phone=work_phone,
-            job_title=job_title,
-            language=language,
-            timezone=timezone,
-        )
-        unique_id = str(uuid.uuid4())
-        url = f"{constants.BASE_URL}/users/register?client_id={params.client_id}&uuid={unique_id}"
-
-        headers = client_utils.build_headers(
-            api_key=self.api_key,
-            api_secret=self.api_secret,
-            client_id=params.client_id,
-            extra_headers={
-                "content-type": "application/json",
-                "accept": "application/json, text/plain, */*",
-            },
-        )
-
-        payload = json.dumps(
-            {
-                "first_name": params.first_name,
-                "last_name": params.last_name,
-                "work_phone": params.work_phone,
-                "job_title": params.job_title,
-                "language": params.language,
-                "timezone": params.timezone,
-                "email_id": params.email_id,
-                "projects": params.projects,
-                "client_id": params.client_id,
-                "roles": params.roles,
-            }
-        )
-
-        return client_utils.request(
-            "POST", url, headers=headers, data=payload, request_id=unique_id
-        )
-
-    def update_user_role(
-        self,
-        client_id,
-        project_id,
-        email_id,
-        roles,
-        first_name=None,
-        last_name=None,
-        work_phone="",
-        job_title="",
-        language="en",
-        timezone="GMT",
-        profile_image="",
-    ):
-        """
-        Updates a user's role and profile information.
-
-        :param client_id: The ID of the client
-        :param project_id: The ID of the project
-        :param email_id: User's email address
-        :param roles: List of role objects with project_id and role_id
-        :param first_name: User's first name (optional)
-        :param last_name: User's last name (optional)
-        :param work_phone: User's work phone number (optional)
-        :param job_title: User's job title (optional)
-        :param language: User's preferred language (default: "en")
-        :param timezone: User's timezone (default: "GMT")
-        :param profile_image: User's profile image (optional)
-        :return: Dictionary containing update response
-        :raises LabellerrError: If the update fails
-        """
-        # Validate parameters using Pydantic
-        params = schemas.UpdateUserRoleParams(
-            client_id=client_id,
-            project_id=project_id,
-            email_id=email_id,
-            roles=roles,
-            first_name=first_name,
-            last_name=last_name,
-            work_phone=work_phone,
-            job_title=job_title,
-            language=language,
-            timezone=timezone,
-            profile_image=profile_image,
-        )
-        unique_id = str(uuid.uuid4())
-        url = f"{constants.BASE_URL}/users/update?client_id={params.client_id}&project_id={params.project_id}&uuid={unique_id}"
-
-        headers = client_utils.build_headers(
-            api_key=self.api_key,
-            api_secret=self.api_secret,
-            client_id=params.client_id,
-            extra_headers={
-                "content-type": "application/json",
-                "accept": "application/json, text/plain, */*",
-            },
-        )
-
-        # Build the payload with all provided information
-        # Extract project_ids from roles for API requirement
-        project_ids = [
-            role.get("project_id") for role in params.roles if "project_id" in role
-        ]
-
-        payload_data = {
-            "profile_image": params.profile_image,
-            "work_phone": params.work_phone,
-            "job_title": params.job_title,
-            "language": params.language,
-            "timezone": params.timezone,
-            "email_id": params.email_id,
-            "client_id": params.client_id,
-            "roles": params.roles,
-            "projects": project_ids,  # API requires projects list extracted from roles (same format as create_user)
-        }
-
-        # Add optional fields if provided
-        if params.first_name is not None:
-            payload_data["first_name"] = params.first_name
-        if params.last_name is not None:
-            payload_data["last_name"] = params.last_name
-
-        payload = json.dumps(payload_data)
-
-        return client_utils.request(
-            "POST", url, headers=headers, data=payload, request_id=unique_id
-        )
-
-    def delete_user(
-        self,
-        client_id,
-        project_id,
-        email_id,
-        user_id,
-        first_name=None,
-        last_name=None,
-        is_active=1,
-        role="Annotator",
-        user_created_at=None,
-        max_activity_created_at=None,
-        image_url="",
-        name=None,
-        activity="No Activity",
-        creation_date=None,
-        status="Activated",
-    ):
-        """
-        Deletes a user from the system.
-
-        :param client_id: The ID of the client
-        :param project_id: The ID of the project
-        :param email_id: User's email address
-        :param user_id: User's unique identifier
-        :param first_name: User's first name (optional)
-        :param last_name: User's last name (optional)
-        :param is_active: User's active status (default: 1)
-        :param role: User's role (default: "Annotator")
-        :param user_created_at: User creation timestamp (optional)
-        :param max_activity_created_at: Max activity timestamp (optional)
-        :param image_url: User's profile image URL (optional)
-        :param name: User's display name (optional)
-        :param activity: User's activity status (default: "No Activity")
-        :param creation_date: User creation date (optional)
-        :param status: User's status (default: "Activated")
-        :return: Dictionary containing deletion response
-        :raises LabellerrError: If the deletion fails
-        """
-        # Validate parameters using Pydantic
-        params = schemas.DeleteUserParams(
-            client_id=client_id,
-            project_id=project_id,
-            email_id=email_id,
-            user_id=user_id,
-            first_name=first_name,
-            last_name=last_name,
-            is_active=is_active,
-            role=role,
-            user_created_at=user_created_at,
-            max_activity_created_at=max_activity_created_at,
-            image_url=image_url,
-            name=name,
-            activity=activity,
-            creation_date=creation_date,
-            status=status,
-        )
-        unique_id = str(uuid.uuid4())
-        url = f"{constants.BASE_URL}/users/delete?client_id={params.client_id}&project_id={params.project_id}&uuid={unique_id}"
-
-        headers = client_utils.build_headers(
-            api_key=self.api_key,
-            api_secret=self.api_secret,
-            client_id=params.client_id,
-            extra_headers={
-                "content-type": "application/json",
-                "accept": "application/json, text/plain, */*",
-            },
-        )
-
-        # Build the payload with all provided information
-        payload_data = {
-            "email_id": params.email_id,
-            "is_active": params.is_active,
-            "role": params.role,
-            "user_id": params.user_id,
-            "imageUrl": params.image_url,
-            "email": params.email_id,
-            "activity": params.activity,
-            "status": params.status,
-        }
-
-        # Add optional fields if provided
-        if params.first_name is not None:
-            payload_data["first_name"] = params.first_name
-        if params.last_name is not None:
-            payload_data["last_name"] = params.last_name
-        if params.user_created_at is not None:
-            payload_data["user_created_at"] = params.user_created_at
-        if params.max_activity_created_at is not None:
-            payload_data["max_activity_created_at"] = params.max_activity_created_at
-        if params.name is not None:
-            payload_data["name"] = params.name
-        if params.creation_date is not None:
-            payload_data["creationDate"] = params.creation_date
-
-        payload = json.dumps(payload_data)
-
-        return client_utils.request(
-            "POST", url, headers=headers, data=payload, request_id=unique_id
-        )
-
-    def add_user_to_project(self, client_id, project_id, email_id, role_id=None):
-        """
-        Adds a user to a project.
-
-        :param client_id: The ID of the client
-        :param project_id: The ID of the project
-        :param email_id: User's email address
-        :param role_id: Optional role ID to assign to the user
-        :return: Dictionary containing addition response
-        :raises LabellerrError: If the addition fails
-        """
-        # Validate parameters using Pydantic
-        params = schemas.AddUserToProjectParams(
-            client_id=client_id,
-            project_id=project_id,
-            email_id=email_id,
-            role_id=role_id,
-        )
-        unique_id = str(uuid.uuid4())
-        url = f"{constants.BASE_URL}/users/add_user_to_project?client_id={params.client_id}&project_id={params.project_id}&uuid={unique_id}"
-
-        headers = client_utils.build_headers(
-            api_key=self.api_key,
-            api_secret=self.api_secret,
-            client_id=params.client_id,
-            extra_headers={"content-type": "application/json"},
-        )
-
-        payload_data = {"email_id": params.email_id, "uuid": unique_id}
-
-        if params.role_id is not None:
-            payload_data["role_id"] = params.role_id
-
-        payload = json.dumps(payload_data)
-        return client_utils.request(
-            "POST", url, headers=headers, data=payload, request_id=unique_id
-        )
-
-    def remove_user_from_project(self, client_id, project_id, email_id):
-        """
-        Removes a user from a project.
-
-        :param client_id: The ID of the client
-        :param project_id: The ID of the project
-        :param email_id: User's email address
-        :return: Dictionary containing removal response
-        :raises LabellerrError: If the removal fails
-        """
-        # Validate parameters using Pydantic
-        params = schemas.RemoveUserFromProjectParams(
-            client_id=client_id, project_id=project_id, email_id=email_id
-        )
-
-        unique_id = str(uuid.uuid4())
-        url = f"{constants.BASE_URL}/users/remove_user_from_project?client_id={params.client_id}&project_id={params.project_id}&uuid={unique_id}"
-
-        headers = client_utils.build_headers(
-            api_key=self.api_key,
-            api_secret=self.api_secret,
-            client_id=params.client_id,
-            extra_headers={"content-type": "application/json"},
-        )
-
-        payload_data = {"email_id": params.email_id, "uuid": unique_id}
-
-        payload = json.dumps(payload_data)
-        return client_utils.request(
-            "POST", url, headers=headers, data=payload, request_id=unique_id
-        )
-
-    # TODO: this is not working from UI
-    def change_user_role(self, client_id, project_id, email_id, new_role_id):
-        """
-        Changes a user's role in a project.
-
-        :param client_id: The ID of the client
-        :param project_id: The ID of the project
-        :param email_id: User's email address
-        :param new_role_id: The new role ID to assign to the user
-        :return: Dictionary containing role change response
-        :raises LabellerrError: If the role change fails
-        """
-        # Validate parameters using Pydantic
-        params = schemas.ChangeUserRoleParams(
-            client_id=client_id,
-            project_id=project_id,
-            email_id=email_id,
-            new_role_id=new_role_id,
-        )
-
-        unique_id = str(uuid.uuid4())
-        url = f"{constants.BASE_URL}/users/change_user_role?client_id={params.client_id}&project_id={params.project_id}&uuid={unique_id}"
-
-        headers = client_utils.build_headers(
-            api_key=self.api_key,
-            api_secret=self.api_secret,
-            client_id=params.client_id,
-            extra_headers={"content-type": "application/json"},
-        )
-
-        payload_data = {
-            "email_id": params.email_id,
-            "new_role_id": params.new_role_id,
-            "uuid": unique_id,
-        }
-
-        payload = json.dumps(payload_data)
-        return client_utils.request(
-            "POST", url, headers=headers, data=payload, request_id=unique_id
-        )
-
-    def list_file(
-        self, client_id, project_id, search_queries, size=10, next_search_after=None
-    ):
-        # Validate parameters using Pydantic
-        params = schemas.ListFileParams(
-            client_id=client_id,
-            project_id=project_id,
-            search_queries=search_queries,
-            size=size,
-            next_search_after=next_search_after,
-        )
-
-        unique_id = str(uuid.uuid4())
-        url = f"{constants.BASE_URL}/search/project_files?project_id={params.project_id}&client_id={params.client_id}&uuid={unique_id}"
-
-        headers = client_utils.build_headers(
-            api_key=self.api_key,
-            api_secret=self.api_secret,
-            client_id=params.client_id,
-            extra_headers={"content-type": "application/json"},
-        )
-
-        payload = json.dumps(
-            {
-                "search_queries": params.search_queries,
-                "size": params.size,
-                "next_search_after": params.next_search_after,
-            }
-        )
-
-        return client_utils.request(
-            "POST", url, headers=headers, data=payload, request_id=unique_id
-        )
-
-    def bulk_assign_files(self, client_id, project_id, file_ids, new_status):
-        # Validate parameters using Pydantic
-        params = schemas.BulkAssignFilesParams(
-            client_id=client_id,
-            project_id=project_id,
-            file_ids=file_ids,
-            new_status=new_status,
-        )
-
-        unique_id = str(uuid.uuid4())
-        url = f"{constants.BASE_URL}/actions/files/bulk_assign?project_id={params.project_id}&uuid={unique_id}&client_id={params.client_id}"
-
-        headers = client_utils.build_headers(
-            api_key=self.api_key,
-            api_secret=self.api_secret,
-            client_id=params.client_id,
-            extra_headers={"content-type": "application/json"},
-        )
-
-        payload = json.dumps(
-            {
-                "file_ids": params.file_ids,
-                "new_status": params.new_status,
-            }
-        )
-
-        return client_utils.request(
-            "POST", url, headers=headers, data=payload, request_id=unique_id
-        )
-
-    @validate_params(client_id=str, project_id=str, file_id=str, key_frames=list)
-    def link_key_frame(
-        self, client_id: str, project_id: str, file_id: str, key_frames: List[KeyFrame]
-    ):
-        """
-        Links key frames to a file in a project.
-
-        :param client_id: The ID of the client
-        :param project_id: The ID of the project
-        :param file_id: The ID of the file
-        :param key_frames: List of KeyFrame objects to link
-        :return: Response from the API
-        """
-        try:
-            unique_id = str(uuid.uuid4())
-            url = f"{self.base_url}/actions/add_update_keyframes?client_id={client_id}&uuid={unique_id}"
-            headers = client_utils.build_headers(
-                api_key=self.api_key,
-                api_secret=self.api_secret,
-                client_id=client_id,
-                extra_headers={"content-type": "application/json"},
-            )
-
-            body = {
-                "project_id": project_id,
-                "file_id": file_id,
-                "keyframes": [
-                    kf.__dict__ if isinstance(kf, KeyFrame) else kf for kf in key_frames
-                ],
-            }
-
-            response = self._make_request("POST", url, headers=headers, json=body)
-            return self._handle_response(response, unique_id)
-
-        except LabellerrError as e:
-            raise e
-        except Exception as e:
-            raise LabellerrError(f"Failed to link key frames: {str(e)}")
-
-    @validate_params(client_id=str, project_id=str)
-    def delete_key_frames(self, client_id: str, project_id: str):
-        """
-        Deletes key frames from a project.
-
-        :param client_id: The ID of the client
-        :param project_id: The ID of the project
-        :return: Response from the API
-        """
-        try:
-            unique_id = str(uuid.uuid4())
-            url = f"{self.base_url}/actions/delete_keyframes?project_id={project_id}&uuid={unique_id}&client_id={client_id}"
-            headers = client_utils.build_headers(
-                api_key=self.api_key,
-                api_secret=self.api_secret,
-                client_id=client_id,
-                extra_headers={"content-type": "application/json"},
-            )
-
-            response = self._make_request("POST", url, headers=headers)
-            return self._handle_response(response, unique_id)
-
-        except LabellerrError as e:
-            raise e
-        except Exception as e:
-            raise LabellerrError(f"Failed to delete key frames: {str(e)}")
-
-    # ===== Dataset-related methods (delegated to DataSets) =====
-
-    def create_project(
-        self,
-        project_name,
-        data_type,
-        client_id,
-        attached_datasets,
-        annotation_template_id,
-        rotations,
-        use_ai=False,
-        created_by=None,
-    ):
-        """
-        Creates a project with the given configuration.
-        Delegates to the DataSets handler.
-        """
-        return self.datasets.create_project(
-            project_name,
-            data_type,
-            client_id,
-            attached_datasets,
-            annotation_template_id,
-            rotations,
-            use_ai,
-            created_by,
-        )
-
-    def initiate_create_project(self, payload):
-        """
-        Orchestrates project creation by handling dataset creation, annotation guidelines,
-        and final project setup. Delegates to the DataSets handler.
-        """
-        return self.datasets.initiate_create_project(payload)
-
-    def create_annotation_guideline(
-        self, client_id, questions, template_name, data_type
-    ):
-        """
-        Creates an annotation guideline for a project.
-        Delegates to the DataSets handler.
-        """
-        return self.datasets.create_annotation_guideline(
-            client_id, questions, template_name, data_type
-        )
-
-    def validate_rotation_config(self, rotation_config):
-        """
-        Validates a rotation configuration.
-        Delegates to the DataSets handler.
-        """
-        return self.datasets.validate_rotation_config(rotation_config)
-
-    def create_dataset(
-        self,
-        dataset_config,
-        files_to_upload=None,
-        folder_to_upload=None,
-        connector_config=None,
-    ):
-        """
-        Creates a dataset with support for multiple data types and connectors.
-        Delegates to the DataSets handler.
-        """
-        return self.datasets.create_dataset(
-            dataset_config, files_to_upload, folder_to_upload, connector_config
-        )
-
-    def delete_dataset(self, client_id, dataset_id):
-        """
-        Deletes a dataset from the system.
-        Delegates to the DataSets handler.
-        """
-        return self.datasets.delete_dataset(client_id, dataset_id)
-
-    def upload_folder_files_to_dataset(self, data_config):
-        """
-        Uploads local files from a folder to a dataset using parallel processing.
-        Delegates to the DataSets handler.
-        """
-        return self.datasets.upload_folder_files_to_dataset(data_config)
-
-    def initiate_attach_dataset_to_project(self, client_id, project_id, dataset_id):
-        """
-        Orchestrates attaching a dataset to a project.
-        Delegates to the DataSets handler.
-        """
-        return self.datasets.attach_dataset_to_project(
-            client_id, project_id, dataset_id=dataset_id
-        )
-
-    def initiate_attach_datasets_to_project(self, client_id, project_id, dataset_ids):
-        """
-        Orchestrates attaching multiple datasets to a project (batch operation).
-        Delegates to the DataSets handler.
-
-        :param client_id: The ID of the client
-        :param project_id: The ID of the project
-        :param dataset_ids: List of dataset IDs to attach
-        :return: Dictionary containing attachment status
-        """
-        return self.datasets.attach_dataset_to_project(
-            client_id, project_id, dataset_ids=dataset_ids
-        )
-
-    def initiate_detach_dataset_from_project(self, client_id, project_id, dataset_id):
-        """
-        Orchestrates detaching a dataset from a project.
-        Delegates to the DataSets handler.
-        """
-        return self.datasets.detach_dataset_from_project(
-            client_id, project_id, dataset_id=dataset_id
-        )
-
-    def initiate_detach_datasets_from_project(self, client_id, project_id, dataset_ids):
-        """
-        Orchestrates detaching multiple datasets from a project (batch operation).
-        Delegates to the DataSets handler.
-
-        :param client_id: The ID of the client
-        :param project_id: The ID of the project
-        :param dataset_ids: List of dataset IDs to detach
-        :return: Dictionary containing detachment status
-        """
-        return self.datasets.detach_dataset_from_project(
-            client_id, project_id, dataset_ids=dataset_ids
-        )
-
-    def sync_datasets(
-        self,
-        client_id,
-        project_id,
-        dataset_id,
-        path,
-        data_type,
-        email_id,
-        connection_id,
-    ):
-        """
-        Syncs datasets with the backend.
-        Delegates to the DataSets handler.
-
-        :param client_id: The ID of the client
-        :param project_id: The ID of the project
-        :param dataset_id: The ID of the dataset to sync
-        :param path: The path to sync
-        :param data_type: Type of data (image, video, audio, document, text)
-        :param email_id: Email ID of the user
-        :param connection_id: The connection ID
-        :return: Dictionary containing sync status
-        """
-        return self.datasets.sync_datasets(
-            client_id, project_id, dataset_id, path, data_type, email_id, connection_id
-        )
-=======
-__all__ = ['LabellerrClient']
->>>>>>> cb041895
+__all__ = ["LabellerrClient"]