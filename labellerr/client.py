--- conflicted
+++ resolved
@@ -10,25 +10,19 @@
 from dataclasses import dataclass
 from functools import wraps
 from multiprocessing import cpu_count
-<<<<<<< HEAD
-from typing import Any, Dict
-=======
-from typing import List, Optional, Union
->>>>>>> 4ce3a229
+from typing import Any, Dict, List, Union
 
 import requests
-from pydantic import ValidationError
 from requests.adapters import HTTPAdapter
 from urllib3.util.retry import Retry
 
 from . import client_utils, constants, gcs, schemas, utils
 from .exceptions import LabellerrError
-from .validators import auto_log_and_handle_errors, handle_api_errors, log_method_call
+from .validators import auto_log_and_handle_errors
 
 create_dataset_parameters: Dict[str, Any] = {}
 
 
-<<<<<<< HEAD
 @auto_log_and_handle_errors(
     include_params=False,
     exclude_methods=[
@@ -38,12 +32,12 @@
         "get_total_file_count_and_total_size",
     ],
 )
-=======
 @dataclass
 class KeyFrame:
     """
     Represents a key frame with validation.
     """
+
     frame_number: int
     is_manual: bool = True
     method: str = "manual"
@@ -71,11 +65,13 @@
     def some_method(self, project_id, file_id, keyFrames):
         ...
     """
+
     def decorator(func):
         @wraps(func)
         def wrapper(*args, **kwargs):
             # Get function signature to map args to parameter names
             import inspect
+
             sig = inspect.signature(func)
             bound = sig.bind(*args, **kwargs)
             bound.apply_defaults()
@@ -86,6 +82,7 @@
                     value = bound.arguments[param_name]
                     if not isinstance(value, expected_type):
                         from .exceptions import LabellerrError
+
                         type_name = (
                             " or ".join(t.__name__ for t in expected_type)
                             if isinstance(expected_type, tuple)
@@ -94,11 +91,12 @@
                         raise LabellerrError(f"{param_name} must be a {type_name}")
 
             return func(*args, **kwargs)
+
         return wrapper
+
     return decorator
 
 
->>>>>>> 4ce3a229
 class LabellerrClient:
     """
     A client for interacting with the Labellerr API.
@@ -256,7 +254,7 @@
             api_secret=self.api_secret,
             source="sdk",
             client_id=client_id,
-            extra_headers=extra_headers
+            extra_headers=extra_headers,
         )
 
     def _handle_response(self, response, request_id=None, success_codes=None):
@@ -659,40 +657,23 @@
         :return: The connection ID from the API.
         :raises LabellerrError: If the upload fails.
         """
-<<<<<<< HEAD
         # Validate parameters using Pydantic
         params = schemas.UploadFilesParams(client_id=client_id, files_list=files_list)
-=======
         try:
-            # Convert string input to list if necessary
-            if isinstance(files_list, str):
-                files_list = files_list.split(",")
-                files_list = files_list.split(",")
-            elif not isinstance(files_list, list):
-                raise LabellerrError(
-                    "files_list must be either a list or a comma-separated string"
-                )
+            # Use validated files_list from Pydantic
+            files_list = params.files_list
 
             if len(files_list) == 0:
                 raise LabellerrError("No files to upload")
-
-            # Validate files exist
-            for file_path in files_list:
-                if not os.path.exists(file_path):
-                    raise LabellerrError(f"File does not exist: {file_path}")
-                if not os.path.isfile(file_path):
-                    raise LabellerrError(f"Path is not a file: {file_path}")
 
             response = self.__process_batch(client_id, files_list)
             connection_id = response["response"]["temporary_connection_id"]
             return connection_id
->>>>>>> 4ce3a229
-
-        # Use validated files_list from Pydantic
-        files_list = params.files_list
-        response = self.__process_batch(client_id, files_list)
-        connection_id = response["response"]["temporary_connection_id"]
-        return connection_id
+        except LabellerrError:
+            raise
+        except Exception as e:
+            logging.error(f"Failed to upload files: {str(e)}")
+            raise
 
     def get_dataset(self, workspace_id, dataset_id):
         """
@@ -751,12 +732,20 @@
         """
         if connector_type == "aws":
             # AWS connector configuration
+            aws_access_key = connector_config.get("aws_access_key")
+            aws_secrets_key = connector_config.get("aws_secrets_key")
+            s3_path = connector_config.get("s3_path")
+            data_type = connector_config.get("data_type")
+
+            if not all([aws_access_key, aws_secrets_key, s3_path, data_type]):
+                raise ValueError("Missing required AWS connector configuration")
+
             result = self.create_aws_connection(
                 client_id=client_id,
-                aws_access_key=connector_config.get("aws_access_key"),
-                aws_secrets_key=connector_config.get("aws_secrets_key"),
-                s3_path=connector_config.get("s3_path"),
-                data_type=connector_config.get("data_type"),
+                aws_access_key=str(aws_access_key),
+                aws_secrets_key=str(aws_secrets_key),
+                s3_path=str(s3_path),
+                data_type=str(data_type),
                 name=connector_config.get("name", f"aws_connector_{int(time.time())}"),
                 description=connector_config.get(
                     "description", "Auto-created AWS connector"
@@ -765,11 +754,18 @@
             )
         elif connector_type == "gcp":
             # GCP connector configuration
+            gcs_cred_file = connector_config.get("gcs_cred_file")
+            gcs_path = connector_config.get("gcs_path")
+            data_type = connector_config.get("data_type")
+
+            if not all([gcs_cred_file, gcs_path, data_type]):
+                raise ValueError("Missing required GCS connector configuration")
+
             result = self.create_gcs_connection(
                 client_id=client_id,
-                gcs_cred_file=connector_config.get("gcs_cred_file"),
-                gcs_path=connector_config.get("gcs_path"),
-                data_type=connector_config.get("data_type"),
+                gcs_cred_file=str(gcs_cred_file),
+                gcs_path=str(gcs_path),
+                data_type=str(data_type),
                 name=connector_config.get("name", f"gcs_connector_{int(time.time())}"),
                 description=connector_config.get(
                     "description", "Auto-created GCS connector"
@@ -901,7 +897,6 @@
             logging.error(f"Failed to create dataset: {e}")
             raise
 
-<<<<<<< HEAD
     def delete_dataset(self, client_id, dataset_id):
         """
         Deletes a dataset from the system.
@@ -1006,10 +1001,6 @@
         return result
 
     def attach_dataset_to_project(self, client_id, project_id, dataset_id):
-=======
-    @validate_params(client_id=str, datatype=str, project_id=str, scope=str)
-    def get_all_dataset(self, client_id: str, datatype: str, project_id: str, scope: str):
->>>>>>> 4ce3a229
         """
         Attaches a dataset to an existing project.
 
@@ -1055,14 +1046,16 @@
 
         return self._request("POST", url, headers=headers)
 
-    def get_all_datasets(self, client_id, datatype, project_id, scope):
+    @validate_params(client_id=str, datatype=str, project_id=str, scope=str)
+    def get_all_datasets(
+        self, client_id: str, datatype: str, project_id: str, scope: str
+    ):
         """
         Retrieves datasets by parameters.
 
         :param client_id: The ID of the client.
         :param datatype: The type of data for the dataset.
         :param project_id: The ID of the project.
-<<<<<<< HEAD
         :param scope: The permission scope for the dataset.
         :return: The dataset list as JSON.
         """
@@ -1082,16 +1075,6 @@
             client_id=params.client_id,
             extra_headers={"content-type": "application/json"},
         )
-=======
-        :param scope: The scope of the dataset.
-        :return: The dataset as JSON.
-        """
-        # scope value should be in the list SCOPE_LIST
-        if scope not in constants.SCOPE_LIST:
-            raise LabellerrError(
-                f"scope must be one of {', '.join(constants.SCOPE_LIST)}"
-            )
->>>>>>> 4ce3a229
 
         return self._request("GET", url, headers=headers, request_id=unique_id)
 
@@ -1252,7 +1235,9 @@
                 "annotation_format": annotation_format,
                 "annotation_file": annotation_file,
             }
-            client_utils.validate_required_params(required_params, list(required_params.keys()))
+            client_utils.validate_required_params(
+                required_params, list(required_params.keys())
+            )
             client_utils.validate_annotation_format(annotation_format, annotation_file)
 
             request_uuid = str(uuid.uuid4())
@@ -1557,9 +1542,7 @@
             request_id=unique_id,
         )
 
-    def fetch_download_url(
-        self, project_id, uuid, export_id, client_id
-    ):
+    def fetch_download_url(self, project_id, uuid, export_id, client_id):
         try:
             headers = self._build_headers(
                 client_id=client_id, extra_headers={"Content-Type": "application/json"}
@@ -1862,7 +1845,7 @@
 
         except LabellerrError:
             raise
-        except Exception as e:
+        except Exception:
             logging.exception("Unexpected error in project creation")
             raise
 
@@ -2016,7 +1999,6 @@
         except LabellerrError:
             raise
         except Exception as e:
-<<<<<<< HEAD
             logging.error(f"Failed to upload files: {str(e)}")
             raise
 
@@ -2478,12 +2460,11 @@
         return self._request(
             "POST", url, headers=headers, data=payload, request_id=unique_id
         )
-=======
-            raise LabellerrError(f"Failed to upload files: {str(e)}")
-
 
     @validate_params(client_id=str, project_id=str, file_id=str, key_frames=list)
-    def link_key_frame(self, client_id: str, project_id: str, file_id: str, key_frames: List[KeyFrame]):
+    def link_key_frame(
+        self, client_id: str, project_id: str, file_id: str, key_frames: List[KeyFrame]
+    ):
         """
         Links key frames to a file in a project.
 
@@ -2497,21 +2478,20 @@
             unique_id = str(uuid.uuid4())
             url = f"{self.base_url}/actions/add_update_keyframes?client_id={client_id}&uuid={unique_id}"
             headers = self._build_headers(
-                client_id=client_id,
-                extra_headers={"content-type": "application/json"}
+                client_id=client_id, extra_headers={"content-type": "application/json"}
             )
 
             body = {
                 "project_id": project_id,
                 "file_id": file_id,
                 "keyframes": [
-                    kf.__dict__ if isinstance(kf, KeyFrame) else kf
-                    for kf in key_frames
-                ]
+                    kf.__dict__ if isinstance(kf, KeyFrame) else kf for kf in key_frames
+                ],
             }
 
-            response = self._make_request("POST", url, headers=headers, json=body)
-            return self._handle_response(response, unique_id)
+            return self._request(
+                "POST", url, headers=headers, json=body, request_id=unique_id
+            )
 
         except LabellerrError as e:
             raise e
@@ -2531,15 +2511,12 @@
             unique_id = str(uuid.uuid4())
             url = f"{self.base_url}/actions/delete_keyframes?project_id={project_id}&uuid={unique_id}&client_id={client_id}"
             headers = self._build_headers(
-                client_id=client_id,
-                extra_headers={"content-type": "application/json"}
-            )
-
-            response = self._make_request("POST", url, headers=headers)
-            return self._handle_response(response, unique_id)
+                client_id=client_id, extra_headers={"content-type": "application/json"}
+            )
+
+            return self._request("POST", url, headers=headers, request_id=unique_id)
 
         except LabellerrError as e:
             raise e
         except Exception as e:
-            raise LabellerrError(f"Failed to delete key frames: {str(e)}")
->>>>>>> 4ce3a229
+            raise LabellerrError(f"Failed to delete key frames: {str(e)}")