<<<<<<< HEAD
"""This module will contain all CRUD for projects. Example, create, list projects, get project, delete project, update project, etc.
"""

import json
=======
"""This module will contain all CRUD for projects. Example, create, list projects, get project, delete project, update project, etc."""

from abc import ABCMeta
from ..client import LabellerrClient
from .. import constants, client_utils
from ..exceptions import InvalidProjectError
import uuid
from ..exceptions import LabellerrError
>>>>>>> d9247612
import logging
import uuid
from abc import ABCMeta

import utils
<<<<<<< HEAD

from .. import client_utils, constants, schemas
from ..client import LabellerrClient
from ..exceptions import InvalidProjectError, LabellerrError
=======
from .. import schemas
import json
>>>>>>> d9247612


class LabellerrProjectMeta(ABCMeta):
    # Class-level registry for project types
    _registry = {}

    @classmethod
    def register(cls, data_type, project_class):
        """Register a project type handler"""
        cls._registry[data_type] = project_class

    @staticmethod
    def get_project(client: LabellerrClient, project_id: str):
        """Get project from Labellerr API"""
        # ------------------------------- [needs refactoring after we consolidate api_calls into one function ] ---------------------------------
        unique_id = str(uuid.uuid4())
        url = (
            f"{constants.BASE_URL}/projects/{project_id}?client_id={client.client_id}"
            f"&uuid={unique_id}"
        )
        headers = client_utils.build_headers(
            api_key=client.api_key,
            api_secret=client.api_secret,
            client_id=client.client_id,
            extra_headers={"content-type": "application/json"},
        )

        response = client_utils.request(
            "GET", url, headers=headers, request_id=unique_id
        )
        return response.get("response", None)
        # ------------------------------- [needs refactoring after we consolidate api_calls into one function ] ---------------------------------

    """Metaclass that combines ABC functionality with factory pattern"""

    def __call__(cls, client, project_id, **kwargs):
        # Only intercept calls to the base LabellerrProject class
        if cls.__name__ != "LabellerrProject":
            # For subclasses, use normal instantiation
            instance = cls.__new__(cls)
            if isinstance(instance, cls):
                instance.__init__(client, project_id, **kwargs)
            return instance
        project_data = cls.get_project(client, project_id)
        if project_data is None:
            raise InvalidProjectError(f"Project not found: {project_id}")
        data_type = project_data.get("data_type")
        if data_type not in constants.DATA_TYPES:
            raise InvalidProjectError(f"Data type not supported: {data_type}")

        project_class = cls._registry.get(data_type)
        if project_class is None:
            raise InvalidProjectError(f"Unknown data type: {data_type}")
        kwargs["project_data"] = project_data
        return project_class(client, project_id, **kwargs)


class LabellerrProject(metaclass=LabellerrProjectMeta):
    """Base class for all Labellerr projects with factory behavior"""

    def __init__(self, client: LabellerrClient, project_id: str, **kwargs):
        self.client = client
        self.project_id = project_id
        self.project_data = kwargs["project_data"]

    @property
    def data_type(self):
        return self.project_data.get("data_type")

    @property
    def attached_datasets(self):
        return self.project_data.get("attached_datasets")

    def initiate_create_project(self, payload):
        """
        Orchestrates project creation by handling dataset creation, annotation guidelines,
        and final project setup.
        """

        try:
            # validate all the parameters
            required_params = [
                "client_id",
                "dataset_name",
                "dataset_description",
                "data_type",
                "created_by",
                "project_name",
                # Either annotation_guide or annotation_template_id must be provided
                "autolabel",
            ]
            for param in required_params:
                if param not in payload:
                    raise LabellerrError(f"Required parameter {param} is missing")

                if param == "client_id":
                    if (
                        not isinstance(payload[param], str)
                        or not payload[param].strip()
                    ):
                        raise LabellerrError("client_id must be a non-empty string")

            # Validate created_by email format
            created_by = payload.get("created_by")
            if (
                not isinstance(created_by, str)
                or "@" not in created_by
                or "." not in created_by.split("@")[-1]
            ):
                raise LabellerrError("Please enter email id in created_by")

            # Ensure either annotation_guide or annotation_template_id is provided
            if not payload.get("annotation_guide") and not payload.get(
                "annotation_template_id"
            ):
                raise LabellerrError(
                    "Please provide either annotation guide or annotation template id"
                )

            # If annotation_guide is provided, validate its entries
            if payload.get("annotation_guide"):
                for guide in payload["annotation_guide"]:
                    if "option_type" not in guide:
                        raise LabellerrError(
                            "option_type is required in annotation_guide"
                        )
                    if guide["option_type"] not in constants.OPTION_TYPE_LIST:
                        raise LabellerrError(
                            f"option_type must be one of {constants.OPTION_TYPE_LIST}"
                        )

            if "folder_to_upload" in payload and "files_to_upload" in payload:
                raise LabellerrError(
                    "Cannot provide both files_to_upload and folder_to_upload"
                )

            if "folder_to_upload" not in payload and "files_to_upload" not in payload:
                raise LabellerrError(
                    "Either files_to_upload or folder_to_upload must be provided"
                )

            if (
                isinstance(payload.get("files_to_upload"), list)
                and len(payload["files_to_upload"]) == 0
            ):
                payload.pop("files_to_upload")

            if "rotation_config" not in payload:
                payload["rotation_config"] = {
                    "annotation_rotation_count": 1,
                    "review_rotation_count": 1,
                    "client_review_rotation_count": 1,
                }
            self.validate_rotation_config(payload["rotation_config"])

            if payload["data_type"] not in constants.DATA_TYPES:
                raise LabellerrError(
                    f"Invalid data_type. Must be one of {constants.DATA_TYPES}"
                )

            logging.info("Rotation configuration validated . . .")

            logging.info("Creating dataset . . .")
            dataset_response = self.create_dataset(
                {
                    "client_id": payload["client_id"],
                    "dataset_name": payload["dataset_name"],
                    "data_type": payload["data_type"],
                    "dataset_description": payload["dataset_description"],
                },
                files_to_upload=payload.get("files_to_upload"),
                folder_to_upload=payload.get("folder_to_upload"),
            )

            dataset_id = dataset_response["dataset_id"]

            def dataset_ready():
                try:
                    dataset_status = self.client.get_dataset(
                        payload["client_id"], dataset_id
                    )

                    if isinstance(dataset_status, dict):

                        if "response" in dataset_status:
                            return (
                                dataset_status["response"].get("status_code", 200)
                                == 300
                            )
                        else:

                            return True
                    return False
                except Exception as e:
                    logging.error(f"Error checking dataset status: {e}")
                    return False

            utils.poll(
                function=dataset_ready,
                condition=lambda x: x is True,
                interval=5,
                timeout=60,
            )

            logging.info("Dataset created and ready for use")

            if payload.get("annotation_template_id"):
                annotation_template_id = payload["annotation_template_id"]
            else:
                annotation_template_id = self.create_annotation_guideline(
                    payload["client_id"],
                    payload["annotation_guide"],
                    payload["project_name"],
                    payload["data_type"],
                )
            logging.info(f"Annotation guidelines created {annotation_template_id}")

            project_response = self.create_project(
                project_name=payload["project_name"],
                data_type=payload["data_type"],
                client_id=payload["client_id"],
                attached_datasets=[dataset_id],
                annotation_template_id=annotation_template_id,
                rotations=payload["rotation_config"],
                use_ai=payload.get("use_ai", False),
                created_by=payload["created_by"],
            )

            return {
                "status": "success",
                "message": "Project created successfully",
                "project_id": project_response,
            }

        except LabellerrError:
            raise
        except Exception:
            logging.exception("Unexpected error in project creation")
            raise

    def create_project(
        self,
        project_name,
        data_type,
        client_id,
        attached_datasets,
        annotation_template_id,
        rotations,
        use_ai=False,
        created_by=None,
    ):
        """
        Creates a project with the given configuration.

        :param project_name: Name of the project
        :param data_type: Type of data (image, video, etc.)
        :param client_id: ID of the client
        :param attached_datasets: List of dataset IDs to attach to the project
        :param annotation_template_id: ID of the annotation template
        :param rotations: Dictionary containing rotation configuration
        :param use_ai: Boolean flag for AI usage (default: False)
        :param created_by: Optional creator information
        :return: Project creation response
        :raises LabellerrError: If the creation fails
        """
        # Validate parameters using Pydantic
        params = schemas.CreateProjectParams(
            project_name=project_name,
            data_type=data_type,
            client_id=client_id,
            attached_datasets=attached_datasets,
            annotation_template_id=annotation_template_id,
            rotations=rotations,
            use_ai=use_ai,
            created_by=created_by,
        )
        unique_id = str(uuid.uuid4())
        url = f"{constants.BASE_URL}/projects/create?client_id={params.client_id}&uuid={unique_id}"

        payload = json.dumps(
            {
                "project_name": params.project_name,
                "attached_datasets": params.attached_datasets,
                "data_type": params.data_type,
                "annotation_template_id": str(params.annotation_template_id),
                "rotations": params.rotations.model_dump(),
                "use_ai": params.use_ai,
                "created_by": params.created_by,
            }
        )

        headers = client_utils.build_headers(
            api_key=self.api_key,
            api_secret=self.api_secret,
            client_id=params.client_id,
            extra_headers={
                "Origin": constants.ALLOWED_ORIGINS,
                "Content-Type": "application/json",
            },
        )

        return client_utils.request(
            "POST", url, headers=headers, data=payload, request_id=unique_id
        )<|MERGE_RESOLUTION|>--- conflicted
+++ resolved
@@ -1,32 +1,13 @@
-<<<<<<< HEAD
-"""This module will contain all CRUD for projects. Example, create, list projects, get project, delete project, update project, etc.
-"""
+"""This module will contain all CRUD for projects. Example, create, list projects, get project, delete project, update project, etc."""
 
 import json
-=======
-"""This module will contain all CRUD for projects. Example, create, list projects, get project, delete project, update project, etc."""
-
-from abc import ABCMeta
-from ..client import LabellerrClient
-from .. import constants, client_utils
-from ..exceptions import InvalidProjectError
-import uuid
-from ..exceptions import LabellerrError
->>>>>>> d9247612
 import logging
 import uuid
 from abc import ABCMeta
 
-import utils
-<<<<<<< HEAD
-
-from .. import client_utils, constants, schemas
+from .. import client_utils, constants, schemas, utils
 from ..client import LabellerrClient
 from ..exceptions import InvalidProjectError, LabellerrError
-=======
-from .. import schemas
-import json
->>>>>>> d9247612
 
 
 class LabellerrProjectMeta(ABCMeta):
