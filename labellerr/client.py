--- conflicted
+++ resolved
@@ -7,11 +7,8 @@
 import time
 import uuid
 from concurrent.futures import ThreadPoolExecutor, as_completed
-<<<<<<< HEAD
 from dataclasses import dataclass
 from functools import wraps
-=======
->>>>>>> 98ad023e
 from multiprocessing import cpu_count
 from typing import List, Optional, Union
 
@@ -20,7 +17,6 @@
 from urllib3.util.retry import Retry
 from . import constants, gcs, utils, client_utils
 from .exceptions import LabellerrError
-<<<<<<< HEAD
 
 # python -m unittest discover -s tests --run
 # python setup.py sdist bdist_wheel -- build
@@ -85,13 +81,6 @@
         return wrapper
     return decorator
 
-=======
-
-# python -m unittest discover -s tests --run
-# python setup.py sdist bdist_wheel -- build
-create_dataset_parameters = {}
-
->>>>>>> 98ad023e
 
 class LabellerrClient:
     """
@@ -182,7 +171,6 @@
     def __enter__(self):
         """Context manager entry."""
         return self
-<<<<<<< HEAD
 
     def __exit__(self, exc_type, exc_val, exc_tb):
         """Context manager exit."""
@@ -283,108 +271,6 @@
         """
         expected_codes = [200, 201] if operation_name == "upload" else [200]
 
-=======
-
-    def __exit__(self, exc_type, exc_val, exc_tb):
-        """Context manager exit."""
-        self.close()
-
-    def _build_headers(self, client_id=None, extra_headers=None):
-        """
-        Builds standard headers for API requests.
-
-        :param client_id: Optional client ID to include in headers
-        :param extra_headers: Optional dictionary of additional headers
-        :return: Dictionary of headers
-        """
-        return client_utils.build_headers(
-            api_key=self.api_key,
-            api_secret=self.api_secret,
-            source="sdk",
-            client_id=client_id,
-            extra_headers=extra_headers,
-        )
-
-    def _handle_response(self, response, request_id=None, success_codes=None):
-        """
-        Standardized response handling with consistent error patterns.
-
-        :param response: requests.Response object
-        :param request_id: Optional request tracking ID
-        :param success_codes: Optional list of success status codes (default: [200, 201])
-        :return: JSON response data for successful requests
-        :raises LabellerrError: For non-successful responses
-        """
-        if success_codes is None:
-            success_codes = [200, 201]
-
-        if response.status_code in success_codes:
-            try:
-                return response.json()
-            except ValueError:
-                # Handle cases where response is successful but not JSON
-                raise LabellerrError(f"Expected JSON response but got: {response.text}")
-        elif 400 <= response.status_code < 500:
-            try:
-                error_data = response.json()
-                raise LabellerrError(
-                    {"error": error_data, "code": response.status_code}
-                )
-            except ValueError:
-                raise LabellerrError(
-                    {"error": response.text, "code": response.status_code}
-                )
-        else:
-            raise LabellerrError(
-                {
-                    "status": "internal server error",
-                    "message": "Please contact support with the request tracking id",
-                    "request_id": request_id or str(uuid.uuid4()),
-                }
-            )
-
-    def _handle_upload_response(self, response, request_id=None):
-        """
-        Specialized error handling for upload operations that may have different success patterns.
-
-        :param response: requests.Response object
-        :param request_id: Optional request tracking ID
-        :return: JSON response data for successful requests
-        :raises LabellerrError: For non-successful responses
-        """
-        try:
-            response_data = response.json()
-        except ValueError:
-            raise LabellerrError(f"Failed to parse response: {response.text}")
-
-        if response.status_code not in [200, 201]:
-            if response.status_code >= 400 and response.status_code < 500:
-                raise LabellerrError(
-                    {"error": response_data, "code": response.status_code}
-                )
-            elif response.status_code >= 500:
-                raise LabellerrError(
-                    {
-                        "status": "internal server error",
-                        "message": "Please contact support with the request tracking id",
-                        "request_id": request_id or str(uuid.uuid4()),
-                        "error": response_data,
-                    }
-                )
-        return response_data
-
-    def _handle_gcs_response(self, response, operation_name="GCS operation"):
-        """
-        Specialized error handling for Google Cloud Storage operations.
-
-        :param response: requests.Response object
-        :param operation_name: Name of the operation for error messages
-        :return: True for successful operations
-        :raises LabellerrError: For non-successful responses
-        """
-        expected_codes = [200, 201] if operation_name == "upload" else [200]
-
->>>>>>> 98ad023e
         if response.status_code in expected_codes:
             return True
         else:
@@ -451,12 +337,8 @@
 
         return response
 
-<<<<<<< HEAD
     @validate_params(client_id=str, files_list=(str, list))
     def upload_files(self, client_id: str, files_list: Union[str, List[str]]):
-=======
-    def upload_files(self, client_id, files_list):
->>>>>>> 98ad023e
         """
         Uploads files to the API.
 
@@ -469,13 +351,11 @@
             # Convert string input to list if necessary
             if isinstance(files_list, str):
                 files_list = files_list.split(",")
-<<<<<<< HEAD
-=======
+                files_list = files_list.split(",")
             elif not isinstance(files_list, list):
                 raise LabellerrError(
                     "files_list must be either a list or a comma-separated string"
                 )
->>>>>>> 98ad023e
 
             if len(files_list) == 0:
                 raise LabellerrError("No files to upload")
@@ -608,12 +488,8 @@
             logging.error(f"Failed to create dataset: {e}")
             raise
 
-<<<<<<< HEAD
     @validate_params(client_id=str, datatype=str, project_id=str, scope=str)
     def get_all_dataset(self, client_id: str, datatype: str, project_id: str, scope: str):
-=======
-    def get_all_dataset(self, client_id, datatype, project_id, scope):
->>>>>>> 98ad023e
         """
         Retrieves a dataset by its ID.
 
@@ -623,20 +499,7 @@
         :param scope: The scope of the dataset.
         :return: The dataset as JSON.
         """
-<<<<<<< HEAD
         # scope value should be in the list SCOPE_LIST
-=======
-        # validate parameters
-        if not isinstance(client_id, str):
-            raise LabellerrError("client_id must be a string")
-        if not isinstance(datatype, str):
-            raise LabellerrError("datatype must be a string")
-        if not isinstance(project_id, str):
-            raise LabellerrError("project_id must be a string")
-        if not isinstance(scope, str):
-            raise LabellerrError("scope must be a string")
-        # scope value should on in the list SCOPE_LIST
->>>>>>> 98ad023e
         if scope not in constants.SCOPE_LIST:
             raise LabellerrError(
                 f"scope must be one of {', '.join(constants.SCOPE_LIST)}"
@@ -815,17 +678,9 @@
                 "annotation_format": annotation_format,
                 "annotation_file": annotation_file,
             }
-<<<<<<< HEAD
             client_utils.validate_required_params(required_params, list(required_params.keys()))
             client_utils.validate_annotation_format(annotation_format, annotation_file)
-            
-=======
-            client_utils.validate_required_params(
-                required_params, list(required_params.keys())
-            )
-            client_utils.validate_annotation_format(annotation_format, annotation_file)
-
->>>>>>> 98ad023e
+
             url = f"{self.base_url}/actions/upload_answers?project_id={project_id}&answer_format={annotation_format}&client_id={client_id}"
             file_name = client_utils.validate_file_exists(annotation_file)
             # get the direct upload url
@@ -1123,13 +978,9 @@
             logging.error(f"Failed to create local export: {str(e)}")
             raise LabellerrError(f"Failed to create local export: {str(e)}")
 
-<<<<<<< HEAD
     def fetch_download_url(
         self, project_id, uuid, export_id, client_id
     ):
-=======
-    def fetch_download_url(self, project_id, uuid, export_id, client_id):
->>>>>>> 98ad023e
         try:
             headers = self._build_headers(
                 client_id=client_id, extra_headers={"Content-Type": "application/json"}
@@ -1159,14 +1010,10 @@
             logging.error(f"Unexpected error in download_function: {str(e)}")
             raise LabellerrError(f"Unexpected error in download_function: {str(e)}")
 
-<<<<<<< HEAD
     @validate_params(project_id=str, report_ids=list, client_id=str)
     def check_export_status(
         self, project_id: str, report_ids: List[str], client_id: str
     ):
-=======
-    def check_export_status(self, project_id, report_ids, client_id):
->>>>>>> 98ad023e
         request_uuid = client_utils.generate_request_id()
         try:
             if not project_id:
@@ -1483,17 +1330,10 @@
                             f"Unexpected error processing {file_path}: {str(e)}"
                         )
                         fail_queue.append(file_path)
-<<<<<<< HEAD
 
                 if current_batch:
                     yield current_batch
 
-=======
-
-                if current_batch:
-                    yield current_batch
-
->>>>>>> 98ad023e
             # Convert generator to list for ThreadPoolExecutor
             batches = list(create_batches())
 
@@ -1553,7 +1393,6 @@
         except LabellerrError as e:
             raise e
         except Exception as e:
-<<<<<<< HEAD
             raise LabellerrError(f"Failed to upload files: {str(e)}")
 
 
@@ -1616,7 +1455,4 @@
         except LabellerrError as e:
             raise e
         except Exception as e:
-            raise LabellerrError(f"Failed to delete key frames: {str(e)}")
-=======
-            raise LabellerrError(f"Failed to upload files: {str(e)}")
->>>>>>> 98ad023e
+            raise LabellerrError(f"Failed to delete key frames: {str(e)}")