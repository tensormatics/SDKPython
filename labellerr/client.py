# labellerr/client.py

import concurrent.futures
import json
import logging
import os
import time
import uuid
from dataclasses import dataclass
from typing import Any, Dict, List, Union

import requests
from requests.adapters import HTTPAdapter
from urllib3.util.retry import Retry

from . import client_utils, constants, gcs, schemas
from .core.datasets.datasets import DataSets
from .exceptions import LabellerrError
from .utils import validate_params
from .validators import auto_log_and_handle_errors

create_dataset_parameters: Dict[str, Any] = {}


@auto_log_and_handle_errors(
    include_params=False,
    exclude_methods=[
        "close",
        "validate_rotation_config",
        "get_total_folder_file_count_and_total_size",
        "get_total_file_count_and_total_size",
    ],
)
@dataclass
class KeyFrame:
    """
    Represents a key frame with validation.
    """

    frame_number: int
    is_manual: bool = True
    method: str = "manual"
    source: str = "manual"

    def __post_init__(self):
        # Validate frame_number
        if not isinstance(self.frame_number, int):
            raise ValueError("frame_number must be an integer")
        if self.frame_number < 0:
            raise ValueError("frame_number must be non-negative")

        # Validate is_manual
        if not isinstance(self.is_manual, bool):
            raise ValueError("is_manual must be a boolean")

        # Validate method
        if not isinstance(self.method, str):
            raise ValueError("method must be a string")

        # Validate source
        if not isinstance(self.source, str):
            raise ValueError("source must be a string")


class LabellerrClient:
    """
    A client for interacting with the Labellerr API.
    """

    def __init__(
        self,
        api_key,
        api_secret,
        client_id,
        enable_connection_pooling=True,
        pool_connections=10,
        pool_maxsize=20,
    ):
        """
        Initializes the LabellerrClient with API credentials.

        :param api_key: The API key for authentication.
        :param api_secret: The API secret for authentication.
        :param client_id: The client ID for the Labellerr account.
        :param enable_connection_pooling: Whether to enable connection pooling
        :param pool_connections: Number of connection pools to cache
        :param pool_maxsize: Maximum number of connections to save in the pool
        """
        self.api_key = api_key
        self.api_secret = api_secret
        self.client_id = client_id
        self.base_url = constants.BASE_URL
        self._session = None
        self._enable_pooling = enable_connection_pooling
        self._pool_connections = pool_connections
        self._pool_maxsize = pool_maxsize

        if enable_connection_pooling:
            self._setup_session()

        # Initialize DataSets handler for dataset-related operations
        self.datasets = DataSets(api_key, api_secret, self)

    def _setup_session(self):
        """
        Set up requests session with connection pooling for better performance.
        """
        self._session = requests.Session()

        if HTTPAdapter is not None and Retry is not None:
            # Configure retry strategy
            retry_kwargs = {
                "total": 3,
                "status_forcelist": [429, 500, 502, 503, 504],
                "backoff_factor": 1,
            }

            methods = [
                "HEAD",
                "GET",
                "PUT",
                "DELETE",
                "OPTIONS",
                "TRACE",
                "POST",
            ]

            try:
                # Prefer modern param if available
                retry_strategy = Retry(allowed_methods=methods, **retry_kwargs)
            except TypeError:
                # Fallback for older urllib3
                retry_strategy = Retry(**retry_kwargs)

            # Configure connection pooling
            adapter = HTTPAdapter(
                pool_connections=self._pool_connections,
                pool_maxsize=self._pool_maxsize,
                max_retries=retry_strategy,
            )

            self._session.mount("http://", adapter)
            self._session.mount("https://", adapter)

    def close(self):
        """
        Close the session and cleanup resources.
        """
        if self._session:
            self._session.close()
            self._session = None

    def __enter__(self):
        """Context manager entry."""
        return self

    def __exit__(self, exc_type, exc_val, exc_tb):
        """Context manager exit."""
        self.close()

    def _handle_upload_response(self, response, request_id=None):
        """
        Specialized error handling for upload operations that may have different success patterns.

        :param response: requests.Response object
        :param request_id: Optional request tracking ID
        :return: JSON response data for successful requests
        :raises LabellerrError: For non-successful responses
        """
        try:
            response_data = response.json()
        except ValueError:
            raise LabellerrError(f"Failed to parse response: {response.text}")

        if response.status_code not in [200, 201]:
            if 400 <= response.status_code < 500:
                raise LabellerrError(
                    {"error": response_data, "code": response.status_code}
                )
            elif response.status_code >= 500:
                raise LabellerrError(
                    {
                        "status": "internal server error",
                        "message": "Please contact support with the request tracking id",
                        "request_id": request_id or str(uuid.uuid4()),
                        "error": response_data,
                    }
                )
        return response_data

    def _handle_gcs_response(self, response, operation_name="GCS operation"):
        """
        Specialized error handling for Google Cloud Storage operations.

        :param response: requests.Response object
        :param operation_name: Name of the operation for error messages
        :return: True for successful operations
        :raises LabellerrError: For non-successful responses
        """
        expected_codes = [200, 201] if operation_name == "upload" else [200]

        if response.status_code in expected_codes:
            return True
        else:
            raise LabellerrError(
                f"{operation_name} failed: {response.status_code} - {response.text}"
            )

    def _request(self, method, url, **kwargs):
        """
        Wrapper around client_utils.request for backward compatibility.

        :param method: HTTP method
        :param url: Request URL
        :param kwargs: Additional arguments
        :return: Response data
        """
        return client_utils.request(method, url, **kwargs)

    def _make_request(self, method, url, **kwargs):
        """
        Make an HTTP request using the configured session or requests library.

        :param method: HTTP method (GET, POST, etc.)
        :param url: Request URL
        :param kwargs: Additional arguments to pass to requests
        :return: Response object
        """
        if self._session:
            return self._session.request(method, url, **kwargs)
        else:
            return requests.request(method, url, **kwargs)

    def _handle_response(self, response, request_id=None):
        """
        Handle API response and extract data or raise errors.

        :param response: requests.Response object
        :param request_id: Optional request tracking ID
        :return: Response data
        """
        return client_utils.handle_response(response, request_id)

    def get_direct_upload_url(self, file_name, client_id, purpose="pre-annotations"):
        """
        Get the direct upload URL for the given file names.

        :param file_name: The list of file names.
        :param client_id: The ID of the client.
        :param purpose: The purpose of the URL.
        :return: The response from the API.
        """
        url = f"{constants.BASE_URL}/connectors/direct-upload-url?client_id={client_id}&purpose={purpose}&file_name={file_name}"
        headers = client_utils.build_headers(
            client_id=client_id, api_key=self.api_key, api_secret=self.api_secret
        )

        try:
            response_data = client_utils.request(
                "GET", url, headers=headers, success_codes=[200]
            )
            return response_data["response"]
        except Exception as e:
            logging.exception(f"Error getting direct upload url: {e}")
            raise

    def create_aws_connection(
        self,
        client_id: str,
        aws_access_key: str,
        aws_secrets_key: str,
        s3_path: str,
        data_type: str,
        name: str,
        description: str,
        connection_type: str = "import",
    ):
        """
        AWS S3 connector and, if valid, save the connection.
        :param client_id: The ID of the client.
        :param aws_access_key: The AWS access key.
        :param aws_secrets_key: The AWS secrets key.
        :param s3_path: The S3 path.
        :param data_type: The data type.
        :param name: The name of the connection.
        :param description: The description.
        :param connection_type: The connection type.

        """
        # Validate parameters using Pydantic
        params = schemas.AWSConnectionParams(
            client_id=client_id,
            aws_access_key=aws_access_key,
            aws_secrets_key=aws_secrets_key,
            s3_path=s3_path,
            data_type=data_type,
            name=name,
            description=description,
            connection_type=connection_type,
        )

        request_uuid = str(uuid.uuid4())
        test_connection_url = (
            f"{constants.BASE_URL}/connectors/connections/test"
            f"?client_id={params.client_id}&uuid={request_uuid}"
        )

        headers = client_utils.build_headers(
            api_key=self.api_key,
            api_secret=self.api_secret,
            client_id=params.client_id,
            extra_headers={"email_id": self.api_key},
        )

        aws_credentials_json = json.dumps(
            {
                "access_key_id": params.aws_access_key,
                "secret_access_key": params.aws_secrets_key,
            }
        )

        test_request = {
            "credentials": aws_credentials_json,
            "connector": "s3",
            "path": params.s3_path,
            "connection_type": params.connection_type,
            "data_type": params.data_type,
        }

        client_utils.request(
            "POST",
            test_connection_url,
            headers=headers,
            data=test_request,
            request_id=request_uuid,
        )

        create_url = (
            f"{constants.BASE_URL}/connectors/connections/create"
            f"?uuid={request_uuid}&client_id={params.client_id}"
        )

        create_request = {
            "client_id": params.client_id,
            "connector": "s3",
            "name": params.name,
            "description": params.description,
            "connection_type": params.connection_type,
            "data_type": params.data_type,
            "credentials": aws_credentials_json,
        }

        return client_utils.request(
            "POST",
            create_url,
            headers=headers,
            data=create_request,
            request_id=request_uuid,
        )

    def create_gcs_connection(
        self,
        client_id: str,
        gcs_cred_file: str,
        gcs_path: str,
        data_type: str,
        name: str,
        description: str,
        connection_type: str = "import",
        credentials: str = "svc_account_json",
    ):
        """
        Create/test a GCS connector connection (multipart/form-data)
        :param client_id: The ID of the client.
        :param gcs_cred_file: Path to the GCS service account JSON file.
        :param gcs_path: GCS path like gs://bucket/path
        :param data_type: Data type, e.g. "image", "video".
        :param name: Name of the connection
        :param description: Description of the connection
        :param connection_type: "import" or "export" (default: import)
        :param credentials: Credential type (default: svc_account_json)
        :return: Parsed JSON response
        """
        # Validate parameters using Pydantic
        params = schemas.GCSConnectionParams(
            client_id=client_id,
            gcs_cred_file=gcs_cred_file,
            gcs_path=gcs_path,
            data_type=data_type,
            name=name,
            description=description,
            connection_type=connection_type,
            credentials=credentials,
        )

        request_uuid = str(uuid.uuid4())
        test_url = (
            f"{constants.BASE_URL}/connectors/connections/test"
            f"?client_id={params.client_id}&uuid={request_uuid}"
        )

        headers = client_utils.build_headers(
            api_key=self.api_key,
            api_secret=self.api_secret,
            client_id=params.client_id,
            extra_headers={"email_id": self.api_key},
        )

        test_request = {
            "credentials": params.credentials,
            "connector": "gcs",
            "path": params.gcs_path,
            "connection_type": params.connection_type,
            "data_type": params.data_type,
        }

        with open(params.gcs_cred_file, "rb") as fp:
            test_files = {
                "attachment_files": (
                    os.path.basename(params.gcs_cred_file),
                    fp,
                    "application/json",
                )
            }
            client_utils.request(
                "POST",
                test_url,
                headers=headers,
                data=test_request,
                files=test_files,
                request_id=request_uuid,
            )

        # If test passed, create/save the connection
        # use same uuid to track request
        create_url = (
            f"{constants.BASE_URL}/connectors/connections/create"
            f"?uuid={request_uuid}&client_id={params.client_id}"
        )

        create_request = {
            "client_id": params.client_id,
            "connector": "gcs",
            "name": params.name,
            "description": params.description,
            "connection_type": params.connection_type,
            "data_type": params.data_type,
            "credentials": params.credentials,
        }

        with open(params.gcs_cred_file, "rb") as fp:
            create_files = {
                "attachment_files": (
                    os.path.basename(params.gcs_cred_file),
                    fp,
                    "application/json",
                )
            }
            return client_utils.request(
                "POST",
                create_url,
                headers=headers,
                data=create_request,
                files=create_files,
                request_id=request_uuid,
            )

    def list_connection(
        self, client_id: str, connection_type: str, connector: str = None
    ):
        request_uuid = str(uuid.uuid4())
        list_connection_url = (
            f"{constants.BASE_URL}/connectors/connections/list"
            f"?client_id={client_id}&uuid={request_uuid}&connection_type={connection_type}"
        )

        if connector:
            list_connection_url += f"&connector={connector}"

        headers = client_utils.build_headers(
            api_key=self.api_key,
            api_secret=self.api_secret,
            client_id=client_id,
            extra_headers={"email_id": self.api_key},
        )

        return client_utils.request(
            "GET", list_connection_url, headers=headers, request_id=request_uuid
        )

    def delete_connection(self, client_id: str, connection_id: str):
        """
        Deletes a connector connection by ID.

        :param client_id: The ID of the client.
        :param connection_id: The ID of the connection to delete.
        :return: Parsed JSON response
        """
        # Validate parameters using Pydantic
        params = schemas.DeleteConnectionParams(
            client_id=client_id, connection_id=connection_id
        )
        request_uuid = str(uuid.uuid4())
        delete_url = (
            f"{constants.BASE_URL}/connectors/connections/delete"
            f"?client_id={params.client_id}&uuid={request_uuid}"
        )

        headers = client_utils.build_headers(
            api_key=self.api_key,
            api_secret=self.api_secret,
            client_id=params.client_id,
            extra_headers={
                "content-type": "application/json",
                "email_id": self.api_key,
            },
        )

        payload = json.dumps({"connection_id": params.connection_id})

        return client_utils.request(
            "POST", delete_url, headers=headers, data=payload, request_id=request_uuid
        )

    def connect_local_files(self, client_id, file_names, connection_id=None):
        """
        Connects local files to the API.

        :param client_id: The ID of the client.
        :param file_names: The list of file names.
        :param connection_id: The ID of the connection.
        :return: The response from the API.
        """
        url = f"{constants.BASE_URL}/connectors/connect/local?client_id={client_id}"
        headers = client_utils.build_headers(
            api_key=self.api_key, api_secret=self.api_secret, client_id=client_id
        )

        body = {"file_names": file_names}
        if connection_id is not None:
            body["temporary_connection_id"] = connection_id

        return client_utils.request("POST", url, headers=headers, json=body)

    @validate_params(client_id=str, files_list=(str, list))
    def upload_files(self, client_id: str, files_list: Union[str, List[str]]):
        """
        Uploads files to the API.

        :param client_id: The ID of the client.
        :param files_list: The list of files to upload or a comma-separated string of file paths.
        :return: The connection ID from the API.
        :raises LabellerrError: If the upload fails.
        """
        # Validate parameters using Pydantic
        params = schemas.UploadFilesParams(client_id=client_id, files_list=files_list)
        try:
            # Use validated files_list from Pydantic
            files_list = params.files_list

            if len(files_list) == 0:
                raise LabellerrError("No files to upload")

            response = self.__process_batch(client_id, files_list)
            connection_id = response["response"]["temporary_connection_id"]
            return connection_id
        except LabellerrError:
            raise
        except Exception as e:
            logging.error(f"Failed to upload files: {str(e)}")
            raise

    def __process_batch(self, client_id, files_list, connection_id=None):
        """
        Processes a batch of files for upload.

        :param client_id: The ID of the client
        :param files_list: List of file paths to process
        :param connection_id: Optional connection ID
        :return: Response from connect_local_files
        """
        # Prepare files for upload
        files = {}
        for file_path in files_list:
            file_name = os.path.basename(file_path)
            files[file_name] = file_path

        response = self.connect_local_files(
            client_id, list(files.keys()), connection_id
        )
        resumable_upload_links = response["response"]["resumable_upload_links"]
        for file_name in resumable_upload_links.keys():
            gcs.upload_to_gcs_resumable(
                resumable_upload_links[file_name], files[file_name]
            )

        return response

    def get_dataset(self, workspace_id, dataset_id):
        """
        Retrieves a dataset from the Labellerr API.

        :param workspace_id: The ID of the workspace.
        :param dataset_id: The ID of the dataset.
        :return: The dataset as JSON.
        """
        url = f"{constants.BASE_URL}/datasets/{dataset_id}?client_id={workspace_id}&uuid={str(uuid.uuid4())}"
        headers = client_utils.build_headers(
            api_key=self.api_key,
            api_secret=self.api_secret,
            extra_headers={"Origin": constants.ALLOWED_ORIGINS},
        )

        return client_utils.request("GET", url, headers=headers)

    def update_rotation_count(self):
        """
        Updates the rotation count for a project.

        :return: A dictionary indicating the success of the operation.
        """
        try:
            unique_id = str(uuid.uuid4())
            url = f"{self.base_url}/projects/rotations/add?project_id={self.project_id}&client_id={self.client_id}&uuid={unique_id}"

            headers = client_utils.build_headers(
                api_key=self.api_key,
                api_secret=self.api_secret,
                client_id=self.client_id,
                extra_headers={"content-type": "application/json"},
            )

            payload = json.dumps(self.rotation_config)
            logging.info(f"Update Rotation Count Payload: {payload}")

            response = requests.request("POST", url, headers=headers, data=payload)

            logging.info("Rotation configuration updated successfully.")
            client_utils.handle_response(response, unique_id)

            return {"msg": "project rotation configuration updated"}
        except LabellerrError as e:
            logging.error(f"Project rotation update config failed: {e}")
            raise

    def _setup_cloud_connector(
        self, connector_type: str, client_id: str, connector_config: dict
    ):
        """
        Internal method to set up cloud connector (AWS or GCP).

        :param connector_type: Type of connector ('aws' or 'gcp')
        :param client_id: The ID of the client
        :param connector_config: Configuration dictionary for the connector
        :return: connection_id from the created connection
        """
        if connector_type == "s3":
            # AWS connector configuration
            aws_access_key = connector_config.get("aws_access_key")
            aws_secrets_key = connector_config.get("aws_secrets_key")
            s3_path = connector_config.get("s3_path")
            data_type = connector_config.get("data_type")

            if not all([aws_access_key, aws_secrets_key, s3_path, data_type]):
                raise ValueError("Missing required AWS connector configuration")

            result = self.create_aws_connection(
                client_id=client_id,
                aws_access_key=str(aws_access_key),
                aws_secrets_key=str(aws_secrets_key),
                s3_path=str(s3_path),
                data_type=str(data_type),
                name=connector_config.get("name", f"aws_connector_{int(time.time())}"),
                description=connector_config.get(
                    "description", "Auto-created AWS connector"
                ),
                connection_type=connector_config.get("connection_type", "import"),
            )
        elif connector_type == "gcp":
            # GCP connector configuration
            gcs_cred_file = connector_config.get("gcs_cred_file")
            gcs_path = connector_config.get("gcs_path")
            data_type = connector_config.get("data_type")

            if not all([gcs_cred_file, gcs_path, data_type]):
                raise ValueError("Missing required GCS connector configuration")

            result = self.create_gcs_connection(
                client_id=client_id,
                gcs_cred_file=str(gcs_cred_file),
                gcs_path=str(gcs_path),
                data_type=str(data_type),
                name=connector_config.get("name", f"gcs_connector_{int(time.time())}"),
                description=connector_config.get(
                    "description", "Auto-created GCS connector"
                ),
                connection_type=connector_config.get("connection_type", "import"),
            )
        else:
            raise LabellerrError(f"Unsupported cloud connector type: {connector_type}")

        # Extract connection_id from the response
        if isinstance(result, dict) and "response" in result:
            return result["response"].get("connection_id")
        return None

    def enable_multimodal_indexing(self, client_id, dataset_id, is_multimodal=True):
        """
        Enables or disables multimodal indexing for an existing dataset.

        :param client_id: The ID of the client
        :param dataset_id: The ID of the dataset
        :param is_multimodal: Boolean flag to enable (True) or disable (False) multimodal indexing
        :return: Dictionary containing indexing status
        :raises LabellerrError: If the operation fails
        """
        # Validate parameters using Pydantic
        params = schemas.EnableMultimodalIndexingParams(
            client_id=client_id,
            dataset_id=dataset_id,
            is_multimodal=is_multimodal,
        )

        unique_id = str(uuid.uuid4())
        url = (
            f"{constants.BASE_URL}/search/multimodal_index?client_id={params.client_id}"
        )
        headers = client_utils.build_headers(
            api_key=self.api_key,
            api_secret=self.api_secret,
            client_id=params.client_id,
            extra_headers={"content-type": "application/json"},
        )

        payload = json.dumps(
            {
                "dataset_id": str(params.dataset_id),
                "client_id": params.client_id,
                "is_multimodal": params.is_multimodal,
            }
        )

        return client_utils.request(
            "POST", url, headers=headers, data=payload, request_id=unique_id
        )

    def get_multimodal_indexing_status(self, client_id, dataset_id):
        """
        Retrieves the current multimodal indexing status for a dataset.

        :param client_id: The ID of the client
        :param dataset_id: The ID of the dataset
        :return: Dictionary containing indexing status and configuration
        :raises LabellerrError: If the operation fails
        """
        # Validate parameters using Pydantic
        params = schemas.GetMultimodalIndexingStatusParams(
            client_id=client_id,
            dataset_id=dataset_id,
        )

        url = (
            f"{constants.BASE_URL}/search/multimodal_index?client_id={params.client_id}"
        )
        headers = client_utils.build_headers(
            api_key=self.api_key,
            api_secret=self.api_secret,
            client_id=params.client_id,
            extra_headers={"content-type": "application/json"},
        )

        payload = json.dumps(
            {
                "dataset_id": str(params.dataset_id),
                "client_id": params.client_id,
                "get_status": True,
            }
        )

        result = client_utils.request("POST", url, headers=headers, data=payload)

        # If the response is null or empty, provide a meaningful default status
        if result.get("response") is None:
            result["response"] = {
                "enabled": False,
                "modalities": [],
                "indexing_type": None,
                "status": "not_configured",
                "message": "Multimodal indexing has not been configured for this dataset",
            }

        return result

    def get_total_folder_file_count_and_total_size(self, folder_path, data_type):
        """
        Retrieves the total count and size of files in a folder using memory-efficient iteration.

        :param folder_path: The path to the folder.
        :param data_type: The type of data for the files.
        :return: The total count and size of the files.
        """
        total_file_count = 0
        total_file_size = 0
        files_list = []

        # Use os.scandir for better performance and memory efficiency
        def scan_directory(directory):
            nonlocal total_file_count, total_file_size
            try:
                with os.scandir(directory) as entries:
                    for entry in entries:
                        if entry.is_file():
                            file_path = entry.path
                            # Check if the file extension matches based on datatype
                            if not any(
                                file_path.endswith(ext)
                                for ext in constants.DATA_TYPE_FILE_EXT[data_type]
                            ):
                                continue
                            try:
                                file_size = entry.stat().st_size
                                files_list.append(file_path)
                                total_file_count += 1
                                total_file_size += file_size
                            except OSError as e:
                                logging.error(f"Error reading {file_path}: {str(e)}")
                        elif entry.is_dir():
                            # Recursively scan subdirectories
                            scan_directory(entry.path)
            except OSError as e:
                logging.error(f"Error scanning directory {directory}: {str(e)}")

        scan_directory(folder_path)
        return total_file_count, total_file_size, files_list

    def get_total_file_count_and_total_size(self, files_list, data_type):
        """
        Retrieves the total count and size of files in a list.

        :param files_list: The list of file paths.
        :param data_type: The type of data for the files.
        :return: The total count and size of the files.
        """
        total_file_count = 0
        total_file_size = 0
        # for root, dirs, files in os.walk(folder_path):
        for file_path in files_list:
            if file_path is None:
                continue
            try:
                # check if the file extension matching based on datatype
                if not any(
                    file_path.endswith(ext)
                    for ext in constants.DATA_TYPE_FILE_EXT[data_type]
                ):
                    continue
                file_size = os.path.getsize(file_path)
                total_file_count += 1
                total_file_size += file_size
            except OSError as e:
                logging.error(f"Error reading {file_path}: {str(e)}")
            except Exception as e:
                logging.error(f"Unexpected error reading {file_path}: {str(e)}")

        return total_file_count, total_file_size, files_list

    def get_all_project_per_client_id(self, client_id):
        """
        Retrieves a list of projects associated with a client ID.

        :param client_id: The ID of the client.
        :return: A dictionary containing the list of projects.
        :raises LabellerrError: If the retrieval fails.
        """
        try:
            unique_id = str(uuid.uuid4())
            url = f"{self.base_url}/project_drafts/projects/detailed_list?client_id={client_id}&uuid={unique_id}"

            headers = client_utils.build_headers(
                api_key=self.api_key,
                api_secret=self.api_secret,
                client_id=client_id,
                extra_headers={"content-type": "application/json"},
            )

            response = requests.request("GET", url, headers=headers, data={})
            return client_utils.handle_response(response, unique_id)
        except Exception as e:
            logging.error(f"Failed to retrieve projects: {str(e)}")
            raise

    def _upload_preannotation_sync(
        self, project_id, client_id, annotation_format, annotation_file
    ):
        """
        Synchronous implementation of preannotation upload.

        :param project_id: The ID of the project.
        :param client_id: The ID of the client.
        :param annotation_format: The format of the preannotation data.
        :param annotation_file: The file path of the preannotation data.
        :return: The response from the API.
        :raises LabellerrError: If the upload fails.
        """
        try:
            # validate all the parameters
            required_params = {
                "project_id": project_id,
                "client_id": client_id,
                "annotation_format": annotation_format,
                "annotation_file": annotation_file,
            }
            client_utils.validate_required_params(
                required_params, list(required_params.keys())
            )
            client_utils.validate_annotation_format(annotation_format, annotation_file)

            request_uuid = str(uuid.uuid4())
            url = f"{self.base_url}/actions/upload_answers?project_id={project_id}&answer_format={annotation_format}&client_id={client_id}&uuid={request_uuid}"
            file_name = client_utils.validate_file_exists(annotation_file)
            # get the direct upload url
            gcs_path = f"{project_id}/{annotation_format}-{file_name}"
            logging.info("Uploading your file to Labellerr. Please wait...")
            direct_upload_url = self.get_direct_upload_url(gcs_path, client_id)
            # Now let's wait for the file to be uploaded to the gcs
            gcs.upload_to_gcs_direct(direct_upload_url, annotation_file)
            payload = {}
            # with open(annotation_file, 'rb') as f:
            #     files = [
            #         ('file', (file_name, f, 'application/octet-stream'))
            #     ]
            #     response = requests.request("POST", url, headers={
            #         'client_id': client_id,
            #         'api_key': self.api_key,
            #         'api_secret': self.api_secret,
            #         'origin': constants.ALLOWED_ORIGINS,
            #         'source':'sdk',
            #         'email_id': self.api_key
            #     }, data=payload, files=files)
            url += "&gcs_path=" + gcs_path
            headers = client_utils.build_headers(
                api_key=self.api_key,
                api_secret=self.api_secret,
                client_id=client_id,
                extra_headers={"email_id": self.api_key},
            )
            response = requests.request("POST", url, headers=headers, data=payload)
            response_data = self._handle_upload_response(response, request_uuid)

            # read job_id from the response
            job_id = response_data["response"]["job_id"]
            self.client_id = client_id
            self.job_id = job_id
            self.project_id = project_id

            logging.info(f"Preannotation upload successful. Job ID: {job_id}")

            # Use max_retries=10 with 5-second intervals = 50 seconds max (fits within typical test timeouts)
            future = self.preannotation_job_status_async(
                max_retries=10, retry_interval=5
            )
            return future.result()
        except Exception as e:
            logging.error(f"Failed to upload preannotation: {str(e)}")
            raise

    def upload_preannotation_by_project_id_async(
        self, project_id, client_id, annotation_format, annotation_file
    ):
        """
        Asynchronously uploads preannotation data to a project.

        :param project_id: The ID of the project.
        :param client_id: The ID of the client.
        :param annotation_format: The format of the preannotation data.
        :param annotation_file: The file path of the preannotation data.
        :return: A Future object that will contain the response from the API.
        :raises LabellerrError: If the upload fails.
        """

        def upload_and_monitor():
            try:
                # validate all the parameters
                required_params = [
                    "project_id",
                    "client_id",
                    "annotation_format",
                    "annotation_file",
                ]
                for param in required_params:
                    if param not in locals():
                        raise LabellerrError(f"Required parameter {param} is missing")

                if annotation_format not in constants.ANNOTATION_FORMAT:
                    raise LabellerrError(
                        f"Invalid annotation_format. Must be one of {constants.ANNOTATION_FORMAT}"
                    )

                request_uuid = str(uuid.uuid4())
                url = (
                    f"{self.base_url}/actions/upload_answers?"
                    f"project_id={project_id}&answer_format={annotation_format}&client_id={client_id}&uuid={request_uuid}"
                )

                # validate if the file exist then extract file name from the path
                if os.path.exists(annotation_file):
                    file_name = os.path.basename(annotation_file)
                else:
                    raise LabellerrError("File not found")

                # Check if the file extension is .json when annotation_format is coco_json
                if annotation_format == "coco_json":
                    file_extension = os.path.splitext(annotation_file)[1].lower()
                    if file_extension != ".json":
                        raise LabellerrError(
                            "For coco_json annotation format, the file must have a .json extension"
                        )
                # get the direct upload url
                gcs_path = f"{project_id}/{annotation_format}-{file_name}"
                logging.info("Uploading your file to Labellerr. Please wait...")
                direct_upload_url = self.get_direct_upload_url(gcs_path, client_id)
                # Now let's wait for the file to be uploaded to the gcs
                gcs.upload_to_gcs_direct(direct_upload_url, annotation_file)
                payload = {}
                # with open(annotation_file, 'rb') as f:
                #     files = [
                #         ('file', (file_name, f, 'application/octet-stream'))
                #     ]
                #     response = requests.request("POST", url, headers={
                #         'client_id': client_id,
                #         'api_key': self.api_key,
                #         'api_secret': self.api_secret,
                #         'origin': constants.ALLOWED_ORIGINS,
                #         'source':'sdk',
                #         'email_id': self.api_key
                #     }, data=payload, files=files)
                url += "&gcs_path=" + gcs_path
                headers = client_utils.build_headers(
                    api_key=self.api_key,
                    api_secret=self.api_secret,
                    client_id=client_id,
                    extra_headers={"email_id": self.api_key},
                )
                response = requests.request("POST", url, headers=headers, data=payload)
                response_data = self._handle_upload_response(response, request_uuid)

                # read job_id from the response
                job_id = response_data["response"]["job_id"]
                self.client_id = client_id
                self.job_id = job_id
                self.project_id = project_id

                logging.info(f"Pre annotation upload successful. Job ID: {job_id}")

                # Now monitor the status
                headers = client_utils.build_headers(
                    api_key=self.api_key,
                    api_secret=self.api_secret,
                    client_id=self.client_id,
                    extra_headers={"Origin": constants.ALLOWED_ORIGINS},
                )
                status_url = f"{self.base_url}/actions/upload_answers_status?project_id={self.project_id}&job_id={self.job_id}&client_id={self.client_id}"
                while True:
                    try:
                        response = requests.request(
                            "GET", status_url, headers=headers, data={}
                        )
                        status_data = response.json()

                        logging.debug(f"Status data: {status_data}")

                        # Check if job is completed
                        if status_data.get("response", {}).get("status") == "completed":
                            return status_data

                        logging.info("Syncing status after 5 seconds . . .")
                        time.sleep(5)

                    except Exception as e:
                        logging.error(
                            f"Failed to get preannotation job status: {str(e)}"
                        )
                        raise

            except Exception as e:
                logging.exception(f"Failed to upload preannotation: {str(e)}")
                raise

        with concurrent.futures.ThreadPoolExecutor() as executor:
            return executor.submit(upload_and_monitor)

    def preannotation_job_status_async(self, max_retries=60, retry_interval=5):
        """
        Get the status of a preannotation job asynchronously with timeout protection.

        Args:
            max_retries: Maximum number of retries before timing out (default: 60 retries = 5 minutes)
            retry_interval: Seconds to wait between retries (default: 5 seconds)

        Returns:
            concurrent.futures.Future: A future that will contain the final job status

        Raises:
            LabellerrError: If max retries exceeded or job status check fails
        """

        def check_status():
            headers = client_utils.build_headers(
                api_key=self.api_key,
                api_secret=self.api_secret,
                client_id=self.client_id,
                extra_headers={"Origin": constants.ALLOWED_ORIGINS},
            )
            url = f"{self.base_url}/actions/upload_answers_status?project_id={self.project_id}&job_id={self.job_id}&client_id={self.client_id}"
            payload = {}
            retry_count = 0

            while retry_count < max_retries:
                try:
                    response = requests.request(
                        "GET", url, headers=headers, data=payload
                    )
                    response_data = response.json()

                    # Check if job is completed
                    if response_data.get("response", {}).get("status") == "completed":
                        logging.info(
                            f"Pre-annotation job completed after {retry_count} retries"
                        )
                        return response_data

                    retry_count += 1
                    if retry_count < max_retries:
                        logging.info(
                            f"Retry {retry_count}/{max_retries}: Job not complete, retrying after {retry_interval} seconds..."
                        )
                        time.sleep(retry_interval)
                    else:
                        # Max retries exceeded
                        total_wait_time = max_retries * retry_interval
                        raise LabellerrError(
                            f"Pre-annotation job did not complete after {max_retries} retries "
                            f"({total_wait_time} seconds). Job ID: {self.job_id}. "
                            f"Last status: {response_data.get('response', {}).get('status', 'unknown')}"
                        )

                except LabellerrError:
                    # Re-raise LabellerrError without wrapping
                    raise
                except Exception as e:
                    logging.error(f"Failed to get preannotation job status: {str(e)}")
                    raise LabellerrError(
                        f"Failed to get preannotation job status: {str(e)}"
                    )
            return None

        with concurrent.futures.ThreadPoolExecutor() as executor:
            return executor.submit(check_status)

    def upload_preannotation_by_project_id(
        self, project_id, client_id, annotation_format, annotation_file
    ):
        """
        Uploads preannotation data to a project.

        :param project_id: The ID of the project.
        :param client_id: The ID of the client.
        :param annotation_format: The format of the preannotation data.
        :param annotation_file: The file path of the preannotation data.
        :return: The response from the API.
        :raises LabellerrError: If the upload fails.
        """
        try:
            # validate all the parameters
            required_params = [
                "project_id",
                "client_id",
                "annotation_format",
                "annotation_file",
            ]
            for param in required_params:
                if param not in locals():
                    raise LabellerrError(f"Required parameter {param} is missing")

            if annotation_format not in constants.ANNOTATION_FORMAT:
                raise LabellerrError(
                    f"Invalid annotation_format. Must be one of {constants.ANNOTATION_FORMAT}"
                )

            request_uuid = str(uuid.uuid4())
            url = f"{self.base_url}/actions/upload_answers?project_id={project_id}&answer_format={annotation_format}&client_id={client_id}&uuid={request_uuid}"

            # validate if the file exist then extract file name from the path
            if os.path.exists(annotation_file):
                file_name = os.path.basename(annotation_file)
            else:
                raise LabellerrError("File not found")

            payload = {}
            with open(annotation_file, "rb") as f:
                files = [("file", (file_name, f, "application/octet-stream"))]
                headers = client_utils.build_headers(
                    api_key=self.api_key,
                    api_secret=self.api_secret,
                    client_id=client_id,
                    extra_headers={"email_id": self.api_key},
                )
                response = requests.request(
                    "POST", url, headers=headers, data=payload, files=files
                )
            response_data = self._handle_upload_response(response, request_uuid)
            logging.debug(f"response_data: {response_data}")

            # read job_id from the response
            job_id = response_data["response"]["job_id"]
            self.client_id = client_id
            self.job_id = job_id
            self.project_id = project_id

            logging.info(f"Preannotation upload successful. Job ID: {job_id}")

            # Use max_retries=10 with 5-second intervals = 50 seconds max (fits within typical test timeouts)
            future = self.preannotation_job_status_async(
                max_retries=10, retry_interval=5
            )
            return future.result()
        except Exception as e:
            logging.error(f"Failed to upload preannotation: {str(e)}")
            raise

    def create_local_export(self, project_id, client_id, export_config):
        """
        Creates a local export with the given configuration.

        :param project_id: The ID of the project.
        :param client_id: The ID of the client.
        :param export_config: Export configuration dictionary.
        :return: The response from the API.
        :raises LabellerrError: If the export creation fails.
        """
        # Validate parameters using Pydantic
        schemas.CreateLocalExportParams(
            project_id=project_id,
            client_id=client_id,
            export_config=export_config,
        )
        # Validate export config using client_utils
        client_utils.validate_export_config(export_config)

        unique_id = client_utils.generate_request_id()
        export_config.update({"export_destination": "local", "question_ids": ["all"]})

        payload = json.dumps(export_config)
        headers = client_utils.build_headers(
            api_key=self.api_key,
            api_secret=self.api_secret,
            extra_headers={
                "Origin": constants.ALLOWED_ORIGINS,
                "Content-Type": "application/json",
            },
        )

        return client_utils.request(
            "POST",
            f"{self.base_url}/sdk/export/files?project_id={project_id}&client_id={client_id}",
            headers=headers,
            data=payload,
            request_id=unique_id,
        )

    def fetch_download_url(self, project_id, uuid, export_id, client_id):
        try:
            headers = client_utils.build_headers(
                api_key=self.api_key,
                api_secret=self.api_secret,
                client_id=client_id,
                extra_headers={"Content-Type": "application/json"},
            )

            response = requests.get(
                url=f"{constants.BASE_URL}/exports/download",
                params={
                    "client_id": client_id,
                    "project_id": project_id,
                    "uuid": uuid,
                    "report_id": export_id,
                },
                headers=headers,
            )

            if response.ok:
                return json.dumps(response.json().get("response"), indent=2)
            else:
                raise LabellerrError(
                    f" Download request failed: {response.status_code} - {response.text}"
                )
        except requests.exceptions.RequestException as e:
            logging.error(f"Failed to download export: {str(e)}")
            raise
        except Exception as e:
            logging.error(f"Unexpected error in download_function: {str(e)}")
            raise

    @validate_params(project_id=str, report_ids=list, client_id=str)
    def check_export_status(
        self, project_id: str, report_ids: List[str], client_id: str
    ):
        request_uuid = client_utils.generate_request_id()
        try:
            if not project_id:
                raise LabellerrError("project_id cannot be null")
            if not report_ids:
                raise LabellerrError("report_ids cannot be empty")

            # Construct URL
            url = f"{constants.BASE_URL}/exports/status?project_id={project_id}&uuid={request_uuid}&client_id={client_id}"

            # Headers
            headers = client_utils.build_headers(
                api_key=self.api_key,
                api_secret=self.api_secret,
                client_id=client_id,
                extra_headers={"Content-Type": "application/json"},
            )

            payload = json.dumps({"report_ids": report_ids})

            response = requests.post(url, headers=headers, data=payload)
            result = client_utils.handle_response(response, request_uuid)

            # Now process each report_id
            for status_item in result.get("status", []):
                if (
                    status_item.get("is_completed")
                    and status_item.get("export_status") == "Created"
                ):
                    # Download URL if job completed
                    download_url = (  # noqa E999 todo check use of that
                        self.fetch_download_url(
                            project_id=project_id,
                            uuid=request_uuid,
                            export_id=status_item["report_id"],
                            client_id=client_id,
                        )
                    )

            return json.dumps(result, indent=2)

        except requests.exceptions.RequestException as e:
            logging.error(f"Failed to check export status: {str(e)}")
            raise
        except Exception as e:
            logging.error(f"Unexpected error checking export status: {str(e)}")
            raise

    def create_template(self, client_id, data_type, template_name, questions):
        """
        Creates an annotation template with the given configuration.

        :param client_id: The ID of the client.
        :param data_type: The type of data for the template (image, video, etc.).
        :param template_name: The name of the template.
        :param questions: List of questions/annotations for the template.
        :return: The response from the API containing template details.
        :raises LabellerrError: If the creation fails.
        """
        # Validate parameters using Pydantic
        params = schemas.CreateTemplateParams(
            client_id=client_id,
            data_type=data_type,
            template_name=template_name,
            questions=questions,
        )
        unique_id = str(uuid.uuid4())
        url = f"{constants.BASE_URL}/annotations/create_template?client_id={params.client_id}&data_type={params.data_type}&uuid={unique_id}"

        headers = client_utils.build_headers(
            api_key=self.api_key,
            api_secret=self.api_secret,
            client_id=params.client_id,
            extra_headers={"content-type": "application/json"},
        )

        payload = json.dumps(
            {
                "templateName": params.template_name,
                "questions": [q.model_dump() for q in params.questions],
            }
        )

        return client_utils.request(
            "POST", url, headers=headers, data=payload, request_id=unique_id
        )

    def create_user(
        self,
        client_id,
        first_name,
        last_name,
        email_id,
        projects,
        roles,
        work_phone="",
        job_title="",
        language="en",
        timezone="GMT",
    ):
        """
        Creates a new user in the system.

        :param client_id: The ID of the client
        :param first_name: User's first name
        :param last_name: User's last name
        :param email_id: User's email address
        :param projects: List of project IDs to assign the user to
        :param roles: List of role objects with project_id and role_id
        :param work_phone: User's work phone number (optional)
        :param job_title: User's job title (optional)
        :param language: User's preferred language (default: "en")
        :param timezone: User's timezone (default: "GMT")
        :return: Dictionary containing user creation response
        :raises LabellerrError: If the creation fails
        """
        # Validate parameters using Pydantic
        params = schemas.CreateUserParams(
            client_id=client_id,
            first_name=first_name,
            last_name=last_name,
            email_id=email_id,
            projects=projects,
            roles=roles,
            work_phone=work_phone,
            job_title=job_title,
            language=language,
            timezone=timezone,
        )
        unique_id = str(uuid.uuid4())
        url = f"{constants.BASE_URL}/users/register?client_id={params.client_id}&uuid={unique_id}"

        headers = client_utils.build_headers(
            api_key=self.api_key,
            api_secret=self.api_secret,
            client_id=params.client_id,
            extra_headers={
                "content-type": "application/json",
                "accept": "application/json, text/plain, */*",
            },
        )

        payload = json.dumps(
            {
                "first_name": params.first_name,
                "last_name": params.last_name,
                "work_phone": params.work_phone,
                "job_title": params.job_title,
                "language": params.language,
                "timezone": params.timezone,
                "email_id": params.email_id,
                "projects": params.projects,
                "client_id": params.client_id,
                "roles": params.roles,
            }
        )

        return client_utils.request(
            "POST", url, headers=headers, data=payload, request_id=unique_id
        )

    def update_user_role(
        self,
        client_id,
        project_id,
        email_id,
        roles,
        first_name=None,
        last_name=None,
        work_phone="",
        job_title="",
        language="en",
        timezone="GMT",
        profile_image="",
    ):
        """
        Updates a user's role and profile information.

        :param client_id: The ID of the client
        :param project_id: The ID of the project
        :param email_id: User's email address
        :param roles: List of role objects with project_id and role_id
        :param first_name: User's first name (optional)
        :param last_name: User's last name (optional)
        :param work_phone: User's work phone number (optional)
        :param job_title: User's job title (optional)
        :param language: User's preferred language (default: "en")
        :param timezone: User's timezone (default: "GMT")
        :param profile_image: User's profile image (optional)
        :return: Dictionary containing update response
        :raises LabellerrError: If the update fails
        """
        # Validate parameters using Pydantic
        params = schemas.UpdateUserRoleParams(
            client_id=client_id,
            project_id=project_id,
            email_id=email_id,
            roles=roles,
            first_name=first_name,
            last_name=last_name,
            work_phone=work_phone,
            job_title=job_title,
            language=language,
            timezone=timezone,
            profile_image=profile_image,
        )
        unique_id = str(uuid.uuid4())
        url = f"{constants.BASE_URL}/users/update?client_id={params.client_id}&project_id={params.project_id}&uuid={unique_id}"

        headers = client_utils.build_headers(
            api_key=self.api_key,
            api_secret=self.api_secret,
            client_id=params.client_id,
            extra_headers={
                "content-type": "application/json",
                "accept": "application/json, text/plain, */*",
            },
        )

        # Build the payload with all provided information
        # Extract project_ids from roles for API requirement
        project_ids = [
            role.get("project_id") for role in params.roles if "project_id" in role
        ]

        payload_data = {
            "profile_image": params.profile_image,
            "work_phone": params.work_phone,
            "job_title": params.job_title,
            "language": params.language,
            "timezone": params.timezone,
            "email_id": params.email_id,
            "client_id": params.client_id,
            "roles": params.roles,
            "projects": project_ids,  # API requires projects list extracted from roles (same format as create_user)
        }

        # Add optional fields if provided
        if params.first_name is not None:
            payload_data["first_name"] = params.first_name
        if params.last_name is not None:
            payload_data["last_name"] = params.last_name

        payload = json.dumps(payload_data)

        return client_utils.request(
            "POST", url, headers=headers, data=payload, request_id=unique_id
        )

    def delete_user(
        self,
        client_id,
        project_id,
        email_id,
        user_id,
        first_name=None,
        last_name=None,
        is_active=1,
        role="Annotator",
        user_created_at=None,
        max_activity_created_at=None,
        image_url="",
        name=None,
        activity="No Activity",
        creation_date=None,
        status="Activated",
    ):
        """
        Deletes a user from the system.

        :param client_id: The ID of the client
        :param project_id: The ID of the project
        :param email_id: User's email address
        :param user_id: User's unique identifier
        :param first_name: User's first name (optional)
        :param last_name: User's last name (optional)
        :param is_active: User's active status (default: 1)
        :param role: User's role (default: "Annotator")
        :param user_created_at: User creation timestamp (optional)
        :param max_activity_created_at: Max activity timestamp (optional)
        :param image_url: User's profile image URL (optional)
        :param name: User's display name (optional)
        :param activity: User's activity status (default: "No Activity")
        :param creation_date: User creation date (optional)
        :param status: User's status (default: "Activated")
        :return: Dictionary containing deletion response
        :raises LabellerrError: If the deletion fails
        """
        # Validate parameters using Pydantic
        params = schemas.DeleteUserParams(
            client_id=client_id,
            project_id=project_id,
            email_id=email_id,
            user_id=user_id,
            first_name=first_name,
            last_name=last_name,
            is_active=is_active,
            role=role,
            user_created_at=user_created_at,
            max_activity_created_at=max_activity_created_at,
            image_url=image_url,
            name=name,
            activity=activity,
            creation_date=creation_date,
            status=status,
        )
        unique_id = str(uuid.uuid4())
        url = f"{constants.BASE_URL}/users/delete?client_id={params.client_id}&project_id={params.project_id}&uuid={unique_id}"

        headers = client_utils.build_headers(
            api_key=self.api_key,
            api_secret=self.api_secret,
            client_id=params.client_id,
            extra_headers={
                "content-type": "application/json",
                "accept": "application/json, text/plain, */*",
            },
        )

        # Build the payload with all provided information
        payload_data = {
            "email_id": params.email_id,
            "is_active": params.is_active,
            "role": params.role,
            "user_id": params.user_id,
            "imageUrl": params.image_url,
            "email": params.email_id,
            "activity": params.activity,
            "status": params.status,
        }

        # Add optional fields if provided
        if params.first_name is not None:
            payload_data["first_name"] = params.first_name
        if params.last_name is not None:
            payload_data["last_name"] = params.last_name
        if params.user_created_at is not None:
            payload_data["user_created_at"] = params.user_created_at
        if params.max_activity_created_at is not None:
            payload_data["max_activity_created_at"] = params.max_activity_created_at
        if params.name is not None:
            payload_data["name"] = params.name
        if params.creation_date is not None:
            payload_data["creationDate"] = params.creation_date

        payload = json.dumps(payload_data)

        return client_utils.request(
            "POST", url, headers=headers, data=payload, request_id=unique_id
        )

    def add_user_to_project(self, client_id, project_id, email_id, role_id=None):
        """
        Adds a user to a project.

        :param client_id: The ID of the client
        :param project_id: The ID of the project
        :param email_id: User's email address
        :param role_id: Optional role ID to assign to the user
        :return: Dictionary containing addition response
        :raises LabellerrError: If the addition fails
        """
        # Validate parameters using Pydantic
        params = schemas.AddUserToProjectParams(
            client_id=client_id,
            project_id=project_id,
            email_id=email_id,
            role_id=role_id,
        )
        unique_id = str(uuid.uuid4())
        url = f"{constants.BASE_URL}/users/add_user_to_project?client_id={params.client_id}&project_id={params.project_id}&uuid={unique_id}"

        headers = client_utils.build_headers(
            api_key=self.api_key,
            api_secret=self.api_secret,
            client_id=params.client_id,
            extra_headers={"content-type": "application/json"},
        )

        payload_data = {"email_id": params.email_id, "uuid": unique_id}

        if params.role_id is not None:
            payload_data["role_id"] = params.role_id

        payload = json.dumps(payload_data)
        return client_utils.request(
            "POST", url, headers=headers, data=payload, request_id=unique_id
        )

    def remove_user_from_project(self, client_id, project_id, email_id):
        """
        Removes a user from a project.

        :param client_id: The ID of the client
        :param project_id: The ID of the project
        :param email_id: User's email address
        :return: Dictionary containing removal response
        :raises LabellerrError: If the removal fails
        """
        # Validate parameters using Pydantic
        params = schemas.RemoveUserFromProjectParams(
            client_id=client_id, project_id=project_id, email_id=email_id
        )

        unique_id = str(uuid.uuid4())
        url = f"{constants.BASE_URL}/users/remove_user_from_project?client_id={params.client_id}&project_id={params.project_id}&uuid={unique_id}"

        headers = client_utils.build_headers(
            api_key=self.api_key,
            api_secret=self.api_secret,
            client_id=params.client_id,
            extra_headers={"content-type": "application/json"},
        )

        payload_data = {"email_id": params.email_id, "uuid": unique_id}

        payload = json.dumps(payload_data)
        return client_utils.request(
            "POST", url, headers=headers, data=payload, request_id=unique_id
        )

    # TODO: this is not working from UI
    def change_user_role(self, client_id, project_id, email_id, new_role_id):
        """
        Changes a user's role in a project.

        :param client_id: The ID of the client
        :param project_id: The ID of the project
        :param email_id: User's email address
        :param new_role_id: The new role ID to assign to the user
        :return: Dictionary containing role change response
        :raises LabellerrError: If the role change fails
        """
        # Validate parameters using Pydantic
        params = schemas.ChangeUserRoleParams(
            client_id=client_id,
            project_id=project_id,
            email_id=email_id,
            new_role_id=new_role_id,
        )

        unique_id = str(uuid.uuid4())
        url = f"{constants.BASE_URL}/users/change_user_role?client_id={params.client_id}&project_id={params.project_id}&uuid={unique_id}"

        headers = client_utils.build_headers(
            api_key=self.api_key,
            api_secret=self.api_secret,
            client_id=params.client_id,
            extra_headers={"content-type": "application/json"},
        )

        payload_data = {
            "email_id": params.email_id,
            "new_role_id": params.new_role_id,
            "uuid": unique_id,
        }

        payload = json.dumps(payload_data)
        return client_utils.request(
            "POST", url, headers=headers, data=payload, request_id=unique_id
        )

    def list_file(
        self, client_id, project_id, search_queries, size=10, next_search_after=None
    ):
        # Validate parameters using Pydantic
        params = schemas.ListFileParams(
            client_id=client_id,
            project_id=project_id,
            search_queries=search_queries,
            size=size,
            next_search_after=next_search_after,
        )

        unique_id = str(uuid.uuid4())
        url = f"{constants.BASE_URL}/search/project_files?project_id={params.project_id}&client_id={params.client_id}&uuid={unique_id}"

        headers = client_utils.build_headers(
            api_key=self.api_key,
            api_secret=self.api_secret,
            client_id=params.client_id,
            extra_headers={"content-type": "application/json"},
        )

        payload = json.dumps(
            {
                "search_queries": params.search_queries,
                "size": params.size,
                "next_search_after": params.next_search_after,
            }
        )

        return client_utils.request(
            "POST", url, headers=headers, data=payload, request_id=unique_id
        )

    def bulk_assign_files(self, client_id, project_id, file_ids, new_status):
        # Validate parameters using Pydantic
        params = schemas.BulkAssignFilesParams(
            client_id=client_id,
            project_id=project_id,
            file_ids=file_ids,
            new_status=new_status,
        )

        unique_id = str(uuid.uuid4())
        url = f"{constants.BASE_URL}/actions/files/bulk_assign?project_id={params.project_id}&uuid={unique_id}&client_id={params.client_id}"

        headers = client_utils.build_headers(
            api_key=self.api_key,
            api_secret=self.api_secret,
            client_id=params.client_id,
            extra_headers={"content-type": "application/json"},
        )

        payload = json.dumps(
            {
                "file_ids": params.file_ids,
                "new_status": params.new_status,
            }
        )

        return client_utils.request(
            "POST", url, headers=headers, data=payload, request_id=unique_id
        )

    @validate_params(client_id=str, project_id=str, file_id=str, key_frames=list)
    def link_key_frame(
        self, client_id: str, project_id: str, file_id: str, key_frames: List[KeyFrame]
    ):
        """
        Links key frames to a file in a project.

        :param client_id: The ID of the client
        :param project_id: The ID of the project
        :param file_id: The ID of the file
        :param key_frames: List of KeyFrame objects to link
        :return: Response from the API
        """
        try:
            unique_id = str(uuid.uuid4())
            url = f"{self.base_url}/actions/add_update_keyframes?client_id={client_id}&uuid={unique_id}"
            headers = client_utils.build_headers(
                api_key=self.api_key,
                api_secret=self.api_secret,
                client_id=client_id,
                extra_headers={"content-type": "application/json"},
            )

            body = {
                "project_id": project_id,
                "file_id": file_id,
                "keyframes": [
                    kf.__dict__ if isinstance(kf, KeyFrame) else kf for kf in key_frames
                ],
            }

            response = self._make_request("POST", url, headers=headers, json=body)
            return self._handle_response(response, unique_id)

        except LabellerrError as e:
            raise e
        except Exception as e:
            raise LabellerrError(f"Failed to link key frames: {str(e)}")

    @validate_params(client_id=str, project_id=str)
    def delete_key_frames(self, client_id: str, project_id: str):
        """
        Deletes key frames from a project.

        :param client_id: The ID of the client
        :param project_id: The ID of the project
        :return: Response from the API
        """
        try:
            unique_id = str(uuid.uuid4())
            url = f"{self.base_url}/actions/delete_keyframes?project_id={project_id}&uuid={unique_id}&client_id={client_id}"
            headers = client_utils.build_headers(
                api_key=self.api_key,
                api_secret=self.api_secret,
                client_id=client_id,
                extra_headers={"content-type": "application/json"},
            )

            response = self._make_request("POST", url, headers=headers)
            return self._handle_response(response, unique_id)

        except LabellerrError as e:
            raise e
        except Exception as e:
            raise LabellerrError(f"Failed to delete key frames: {str(e)}")

    # ===== Dataset-related methods (delegated to DataSets) =====

    def create_project(
        self,
        project_name,
        data_type,
        client_id,
        attached_datasets,
        annotation_template_id,
        rotations,
        use_ai=False,
        created_by=None,
    ):
        """
        Creates a project with the given configuration.
        Delegates to the DataSets handler.
        """
        return self.datasets.create_project(
            project_name,
            data_type,
            client_id,
            attached_datasets,
            annotation_template_id,
            rotations,
            use_ai,
            created_by,
        )

    def initiate_create_project(self, payload):
        """
        Orchestrates project creation by handling dataset creation, annotation guidelines,
        and final project setup. Delegates to the DataSets handler.
        """
        return self.datasets.initiate_create_project(payload)

    def create_annotation_guideline(
        self, client_id, questions, template_name, data_type
    ):
        """
        Creates an annotation guideline for a project.
        Delegates to the DataSets handler.
        """
        return self.datasets.create_annotation_guideline(
            client_id, questions, template_name, data_type
        )

    def validate_rotation_config(self, rotation_config):
        """
        Validates a rotation configuration.
        Delegates to the DataSets handler.
        """
        return self.datasets.validate_rotation_config(rotation_config)

    def create_dataset(
        self,
        dataset_config,
        files_to_upload=None,
        folder_to_upload=None,
        connector_config=None,
    ):
        """
        Creates a dataset with support for multiple data types and connectors.
        Delegates to the DataSets handler.
        """
        return self.datasets.create_dataset(
            dataset_config, files_to_upload, folder_to_upload, connector_config
        )

    def delete_dataset(self, client_id, dataset_id):
        """
        Deletes a dataset from the system.
        Delegates to the DataSets handler.
        """
        return self.datasets.delete_dataset(client_id, dataset_id)

    def upload_folder_files_to_dataset(self, data_config):
        """
        Uploads local files from a folder to a dataset using parallel processing.
        Delegates to the DataSets handler.
        """
        return self.datasets.upload_folder_files_to_dataset(data_config)

    def initiate_attach_dataset_to_project(self, client_id, project_id, dataset_id):
        """
        Orchestrates attaching a dataset to a project.
        Delegates to the DataSets handler.
        """
        return self.datasets.attach_dataset_to_project(
            client_id, project_id, dataset_id=dataset_id
        )

    def initiate_attach_datasets_to_project(self, client_id, project_id, dataset_ids):
        """
        Orchestrates attaching multiple datasets to a project (batch operation).
        Delegates to the DataSets handler.

        :param client_id: The ID of the client
        :param project_id: The ID of the project
        :param dataset_ids: List of dataset IDs to attach
        :return: Dictionary containing attachment status
        """
        return self.datasets.attach_dataset_to_project(
            client_id, project_id, dataset_ids=dataset_ids
        )

    def initiate_detach_dataset_from_project(self, client_id, project_id, dataset_id):
        """
        Orchestrates detaching a dataset from a project.
        Delegates to the DataSets handler.
        """
        return self.datasets.detach_dataset_from_project(
            client_id, project_id, dataset_id=dataset_id
        )

    def initiate_detach_datasets_from_project(self, client_id, project_id, dataset_ids):
        """
        Orchestrates detaching multiple datasets from a project (batch operation).
        Delegates to the DataSets handler.

<<<<<<< HEAD
        except LabellerrError as e:
            raise e
        except Exception as e:
            raise LabellerrError(f"Failed to upload files: {str(e)}")
        
    def make_api_request(self, client_id, url, params=None, unique_id=None):
        """
        Make an API request using the client's session and response handling.
        
        Args:
            client_id: Client identifier for authentication
            url: The endpoint URL to make the request to
            params: Optional query parameters for the request
            unique_id: Optional unique identifier for request tracking
        
        Returns:
            The processed response from the API
        """
        headers = self._build_headers(
            client_id=client_id,
            extra_headers={
                "Content-Type": "application/json",
                "Origin": constants.ALLOWED_ORIGINS 
            }
        )
        
        # Make request using client's session if available
        response = self._make_request("GET", url, headers=headers, params=params)
        
        # Use client's response handler
        return self._handle_response(response, request_id=unique_id)
=======
        :param client_id: The ID of the client
        :param project_id: The ID of the project
        :param dataset_ids: List of dataset IDs to detach
        :return: Dictionary containing detachment status
        """
        return self.datasets.detach_dataset_from_project(
            client_id, project_id, dataset_ids=dataset_ids
        )
>>>>>>> 0f74ed38
<|MERGE_RESOLUTION|>--- conflicted
+++ resolved
@@ -2016,39 +2016,6 @@
         Orchestrates detaching multiple datasets from a project (batch operation).
         Delegates to the DataSets handler.
 
-<<<<<<< HEAD
-        except LabellerrError as e:
-            raise e
-        except Exception as e:
-            raise LabellerrError(f"Failed to upload files: {str(e)}")
-        
-    def make_api_request(self, client_id, url, params=None, unique_id=None):
-        """
-        Make an API request using the client's session and response handling.
-        
-        Args:
-            client_id: Client identifier for authentication
-            url: The endpoint URL to make the request to
-            params: Optional query parameters for the request
-            unique_id: Optional unique identifier for request tracking
-        
-        Returns:
-            The processed response from the API
-        """
-        headers = self._build_headers(
-            client_id=client_id,
-            extra_headers={
-                "Content-Type": "application/json",
-                "Origin": constants.ALLOWED_ORIGINS 
-            }
-        )
-        
-        # Make request using client's session if available
-        response = self._make_request("GET", url, headers=headers, params=params)
-        
-        # Use client's response handler
-        return self._handle_response(response, request_id=unique_id)
-=======
         :param client_id: The ID of the client
         :param project_id: The ID of the project
         :param dataset_ids: List of dataset IDs to detach
@@ -2056,5 +2023,4 @@
         """
         return self.datasets.detach_dataset_from_project(
             client_id, project_id, dataset_ids=dataset_ids
-        )
->>>>>>> 0f74ed38
+        )