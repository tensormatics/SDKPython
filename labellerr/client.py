--- conflicted
+++ resolved
@@ -1035,16 +1035,11 @@
         Orchestrates project creation by handling dataset creation, annotation guidelines,
         and final project setup.
         """
+        
         try:
-<<<<<<< HEAD
             result = {}
             # validate all the parameters
             required_params = ['client_id', 'dataset_name', 'dataset_description', 'data_type', 'created_by', 'project_name','annotation_guide','autolabel']
-=======
-            
-            required_params = ['client_id', 'dataset_name', 'dataset_description', 'data_type',
-                            'created_by', 'project_name', 'annotation_guide', 'autolabel']
->>>>>>> 2bb01284
             for param in required_params:
                 if param not in payload:
                     raise LabellerrError(f"Required parameter {param} is missing")
